--- conflicted
+++ resolved
@@ -218,19 +218,6 @@
         actionType: 'create-a-diversion',
       });
     });
-<<<<<<< HEAD
-
-    describe('Take Cover Action Detection', () => {
-      test('detects take cover from action context with option', async () => {
-        const message = {
-          id: 'msg1',
-          flags: {
-            pf2e: {
-              context: {
-                type: 'action',
-                options: ['action:take-cover'],
-              },
-=======
   });
 
   describe('Take Cover Action Detection', () => {
@@ -242,318 +229,1348 @@
             context: {
               type: 'action',
               options: ['action:take-cover'],
->>>>>>> 5b6abdf2
-            },
-          },
-        };
-
-        const result = await extractActionData(message);
-
-        expect(result).toMatchObject({
-          messageId: 'msg1',
-          actionType: 'take-cover',
-        });
-      });
-
-      test('detects take cover from action context with slug', async () => {
-        const message = {
-          id: 'msg1',
-          flags: {
-            pf2e: {
-              context: {
-                type: 'action',
-                slug: 'take-cover',
+            },
+          },
+        },
+      };
+
+      const result = await extractActionData(message);
+
+      expect(result).toMatchObject({
+        messageId: 'msg1',
+        actionType: 'take-cover',
+      });
+    });
+
+    test('detects take cover from action context with slug', async () => {
+      const message = {
+        id: 'msg1',
+        flags: {
+          pf2e: {
+            context: {
+              type: 'action',
+              slug: 'take-cover',
+            },
+          },
+        },
+      };
+
+      const result = await extractActionData(message);
+
+      expect(result).toMatchObject({
+        messageId: 'msg1',
+        actionType: 'take-cover',
+      });
+    });
+
+    test('detects take cover from origin roll options', async () => {
+      const message = {
+        id: 'msg1',
+        flags: {
+          pf2e: {
+            origin: {
+              rollOptions: ['origin:item:take-cover'],
+            },
+          },
+        },
+      };
+
+      const result = await extractActionData(message);
+
+      expect(result).toMatchObject({
+        messageId: 'msg1',
+        actionType: 'take-cover',
+      });
+    });
+
+    test('detects take cover from flavor text', async () => {
+      const message = {
+        id: 'msg1',
+        flavor: 'Take Cover',
+        flags: {},
+      };
+
+      const result = await extractActionData(message);
+
+      expect(result).toMatchObject({
+        messageId: 'msg1',
+        actionType: 'take-cover',
+      });
+    });
+
+    test('detects take cover from french flavor text', async () => {
+      const message = {
+        id: 'msg1',
+        flavor: "Mise à l'abri",
+        flags: {},
+      };
+
+      const result = await extractActionData(message);
+
+      expect(result).toMatchObject({
+        messageId: 'msg1',
+        actionType: 'take-cover',
+      });
+    });
+  });
+
+  describe('Avoid Notice Action Detection', () => {
+    test('avoid notice is detected but not processed as action type', async () => {
+      const message = {
+        id: 'msg1',
+        flags: {
+          pf2e: {
+            context: { type: 'skill-check' }, // Required context
+            origin: {
+              rollOptions: ['origin:item:avoid-notice'],
+            },
+          },
+        },
+      };
+
+      const result = await extractActionData(message);
+
+      // Avoid notice is detected but excluded from sneak processing and has no dedicated action type
+      expect(result).toBeNull();
+    });
+
+    test('avoid notice from context options returns null', async () => {
+      const message = {
+        id: 'msg1',
+        flags: {
+          pf2e: {
+            context: {
+              type: 'skill-check',
+              options: ['action:avoid-notice'],
+            },
+          },
+        },
+      };
+
+      const result = await extractActionData(message);
+
+      expect(result).toBeNull();
+    });
+
+    test('avoid notice from content returns null', async () => {
+      const message = {
+        id: 'msg1',
+        content: 'Avoid Notice check',
+        flags: {
+          pf2e: {
+            context: { type: 'skill-check' },
+          },
+        },
+      };
+
+      const result = await extractActionData(message);
+
+      expect(result).toBeNull();
+    });
+  });
+
+  describe('Sneak Action Detection', () => {
+    test('detects sneak from skill check with action option', async () => {
+      const message = {
+        id: 'msg1',
+        flags: {
+          pf2e: {
+            context: {
+              type: 'skill-check',
+              options: ['action:sneak'],
+            },
+          },
+        },
+      };
+
+      const result = await extractActionData(message);
+
+      expect(result).toMatchObject({
+        messageId: 'msg1',
+        actionType: 'sneak',
+      });
+    });
+
+    test('detects sneak from skill check with slug', async () => {
+      const message = {
+        id: 'msg1',
+        flags: {
+          pf2e: {
+            context: {
+              type: 'skill-check',
+              slug: 'sneak',
+            },
+          },
+        },
+      };
+
+      const result = await extractActionData(message);
+
+      expect(result).toMatchObject({
+        messageId: 'msg1',
+        actionType: 'sneak',
+      });
+    });
+
+    test('does not detect sneak from sneak attack flavor', async () => {
+      const message = {
+        id: 'msg1',
+        flavor: 'Sneak Attack',
+        flags: {
+          pf2e: {
+            context: { type: 'skill-check' },
+          },
+        },
+      };
+
+      const result = await extractActionData(message);
+
+      expect(result).toBeNull();
+    });
+
+    test('does not detect sneak when create a diversion is detected first', async () => {
+      const message = {
+        id: 'msg1',
+        flavor: 'Create a Diversion with sneaky movements',
+        flags: {
+          pf2e: {
+            context: {
+              type: 'skill-check',
+              slug: 'create-a-diversion',
+            },
+          },
+        },
+      };
+
+      const result = await extractActionData(message);
+
+      expect(result.actionType).toBe('create-a-diversion');
+    });
+
+    test('requires context to exist for sneak detection', async () => {
+      const message = {
+        id: 'msg1',
+        flavor: 'Sneak',
+        flags: {},
+      };
+
+      const result = await extractActionData(message);
+
+      expect(result).toBeNull();
+    });
+  });
+
+  describe('Hide Action Detection', () => {
+    test('detects hide from skill check with action option', async () => {
+      const message = {
+        id: 'msg1',
+        flags: {
+          pf2e: {
+            context: {
+              type: 'skill-check',
+              options: ['action:hide'],
+            },
+          },
+        },
+      };
+
+      const result = await extractActionData(message);
+
+      expect(result).toMatchObject({
+        messageId: 'msg1',
+        actionType: 'hide',
+      });
+    });
+
+    test('detects hide from skill check with slug', async () => {
+      const message = {
+        id: 'msg1',
+        flags: {
+          pf2e: {
+            context: {
+              type: 'skill-check',
+              slug: 'hide',
+            },
+          },
+        },
+      };
+
+      const result = await extractActionData(message);
+
+      expect(result).toMatchObject({
+        messageId: 'msg1',
+        actionType: 'hide',
+      });
+    });
+
+    test('does not detect hide when sneak is already detected', async () => {
+      const message = {
+        id: 'msg1',
+        flags: {
+          pf2e: {
+            context: {
+              type: 'skill-check',
+              options: ['action:sneak'],
+            },
+          },
+        },
+      };
+
+      const result = await extractActionData(message);
+
+      expect(result.actionType).toBe('sneak');
+    });
+
+    test('does not detect hide from sneak attack flavor', async () => {
+      const message = {
+        id: 'msg1',
+        flavor: 'Sneak Attack',
+        flags: {
+          pf2e: {
+            context: { type: 'skill-check' },
+          },
+        },
+      };
+
+      const result = await extractActionData(message);
+
+      expect(result).toBeNull();
+    });
+
+    test('does not detect hide when create a diversion is detected first', async () => {
+      const message = {
+        id: 'msg1',
+        flavor: 'Create a Diversion by hiding',
+        flags: {
+          pf2e: {
+            context: {
+              type: 'skill-check',
+              slug: 'create-a-diversion',
+            },
+          },
+        },
+      };
+
+      const result = await extractActionData(message);
+
+      expect(result.actionType).toBe('create-a-diversion');
+    });
+
+    test('requires context to exist for hide detection', async () => {
+      const message = {
+        id: 'msg1',
+        flavor: 'Hide',
+        flags: {},
+      };
+
+      const result = await extractActionData(message);
+
+      expect(result).toBeNull();
+    });
+  });
+
+  describe('Attack Roll and Consequences Detection', () => {
+    test('detects attack roll from context type', async () => {
+      const mockToken = {
+        actor: {
+          itemTypes: { condition: [] },
+        },
+      };
+
+      const message = {
+        id: 'msg1',
+        flags: {
+          pf2e: {
+            context: {
+              type: 'attack-roll',
+            },
+          },
+        },
+        token: { object: mockToken },
+      };
+
+      const result = await extractActionData(message);
+
+      expect(result).toBeNull(); // Should be null since token is not hidden/undetected
+    });
+
+    test('skips attack consequences for damage-taken messages', async () => {
+      const mockToken = {
+        actor: {
+          itemTypes: {
+            condition: [{ slug: 'hidden' }],
+          },
+        },
+      };
+
+      const message = {
+        id: 'msg1',
+        flags: {
+          pf2e: {
+            context: {
+              type: 'damage-taken',
+            },
+            appliedDamage: { total: 10 },
+          },
+        },
+        token: { object: mockToken },
+      };
+
+      const result = await extractActionData(message);
+
+      expect(result).toBeNull();
+    });
+  });
+
+  describe('Actor Token Resolution', () => {
+    test('resolves actor token from message.token.object', async () => {
+      const mockToken = { id: 'token1', actor: { id: 'actor1' } };
+      const message = {
+        id: 'msg1',
+        flavor: 'Point Out',
+        token: { object: mockToken },
+      };
+
+      const result = await extractActionData(message);
+
+      expect(result.actor).toBe(mockToken);
+    });
+
+    test('resolves actor token from canvas tokens by speaker token ID', async () => {
+      const mockToken = { id: 'token1', actor: { id: 'actor1' } };
+      global.canvas.tokens.get.mockReturnValue(mockToken);
+
+      const message = {
+        id: 'msg1',
+        flavor: 'Point Out',
+        speaker: { token: 'token1' },
+      };
+
+      const result = await extractActionData(message);
+
+      expect(result.actor).toBe(mockToken);
+      expect(global.canvas.tokens.get).toHaveBeenCalledWith('token1');
+    });
+
+    test('resolves actor token from speaker actor active tokens', async () => {
+      const mockToken = { id: 'token1', actor: { id: 'actor1' } };
+      const mockActor = {
+        getActiveTokens: jest.fn().mockReturnValue([mockToken]),
+      };
+
+      // Ensure the mock exists before setting it
+      if (!global.game.actors) {
+        global.game.actors = { get: jest.fn() };
+      }
+      global.game.actors.get.mockReturnValue(mockActor);
+
+      const message = {
+        id: 'msg1',
+        flavor: 'Point Out',
+        speaker: { actor: 'actor1' },
+      };
+
+      const result = await extractActionData(message);
+
+      expect(result.actor).toBe(mockToken);
+      expect(global.game.actors.get).toHaveBeenCalledWith('actor1');
+      expect(mockActor.getActiveTokens).toHaveBeenCalledWith(true, true);
+    });
+
+    test('resolves actor token from origin UUID', async () => {
+      const mockToken = { id: 'token1', actor: { id: 'actor1' } };
+      const mockOriginDoc = {
+        actor: {
+          getActiveTokens: jest.fn().mockReturnValue([mockToken]),
+        },
+      };
+
+      // Ensure the mock exists before setting it
+      if (!global.fromUuidSync) {
+        global.fromUuidSync = jest.fn();
+      }
+      global.fromUuidSync.mockReturnValue(mockOriginDoc);
+
+      const message = {
+        id: 'msg1',
+        flavor: 'Point Out',
+        flags: {
+          pf2e: {
+            origin: { uuid: 'origin-uuid' },
+          },
+        },
+      };
+
+      const result = await extractActionData(message);
+
+      expect(result.actor).toBe(mockToken);
+      expect(global.fromUuidSync).toHaveBeenCalledWith('origin-uuid');
+    });
+
+    test('handles graceful fallback when actor resolution fails', async () => {
+      // Ensure the mock exists before setting it
+      if (!global.game.actors) {
+        global.game.actors = { get: jest.fn() };
+      }
+      global.game.actors.get.mockImplementation(() => {
+        throw new Error('Actor not found');
+      });
+
+      const message = {
+        id: 'msg1',
+        flavor: 'Point Out',
+        speaker: { actor: 'invalid-actor' },
+      };
+
+      const result = await extractActionData(message);
+
+      expect(result.actor).toBeNull();
+    });
+  });
+
+  describe('Roll Data Processing', () => {
+    test('processes roll data from skill checks', async () => {
+      const mockRoll = {
+        total: 15,
+        dice: [{ total: 12 }],
+      };
+
+      const message = {
+        id: 'msg1',
+        flags: {
+          pf2e: {
+            context: {
+              type: 'skill-check',
+              options: ['action:hide'],
+            },
+          },
+        },
+        rolls: [mockRoll],
+      };
+
+      const result = await extractActionData(message);
+
+      expect(result.roll).toEqual({
+        total: 15,
+        dice: [{ total: 12 }],
+      });
+    });
+
+    test('handles legacy roll format with _total', async () => {
+      const mockRoll = {
+        _total: 18,
+        terms: [{ total: 14 }],
+      };
+
+      const message = {
+        id: 'msg1',
+        flags: {
+          pf2e: {
+            context: {
+              type: 'skill-check',
+              options: ['action:sneak'],
+            },
+          },
+        },
+        rolls: [mockRoll],
+      };
+
+      const result = await extractActionData(message);
+
+      expect(result.roll).toEqual({
+        total: 18,
+        dice: [{ total: 14 }],
+      });
+    });
+
+    test('handles malformed roll data gracefully', async () => {
+      const message = {
+        id: 'msg1',
+        flags: {
+          pf2e: {
+            context: {
+              type: 'skill-check',
+              options: ['action:hide'],
+            },
+          },
+        },
+        rolls: [{ invalid: 'data' }],
+      };
+
+      const result = await extractActionData(message);
+
+      // The code creates a roll object with total: 0 and dice: [{ total: undefined }]
+      expect(result.roll).toEqual({
+        total: 0,
+        dice: [{ total: undefined }],
+      });
+    });
+  });
+
+  describe('Edge Cases and Error Handling', () => {
+    test('returns null for null message', async () => {
+      const result = await extractActionData(null);
+      expect(result).toBeNull();
+    });
+
+    test('returns null for undefined message', async () => {
+      const result = await extractActionData(undefined);
+      expect(result).toBeNull();
+    });
+
+    test('returns null when no action type is detected', async () => {
+      const message = {
+        id: 'msg1',
+        flavor: 'Some random message',
+        flags: {},
+      };
+
+      const result = await extractActionData(message);
+      expect(result).toBeNull();
+    });
+
+    test('handles missing context gracefully', async () => {
+      const message = {
+        id: 'msg1',
+        flavor: 'Take Cover',
+        flags: { pf2e: {} },
+      };
+
+      const result = await extractActionData(message);
+
+      expect(result).toMatchObject({
+        messageId: 'msg1',
+        actionType: 'take-cover',
+        context: undefined,
+      });
+    });
+
+    test('handles missing flags gracefully', async () => {
+      const message = {
+        id: 'msg1',
+        flavor: 'Point Out',
+      };
+
+      const result = await extractActionData(message);
+
+      expect(result).toMatchObject({
+        messageId: 'msg1',
+        actionType: 'point-out',
+      });
+    });
+
+    test('handles recall knowledge with hide in the flavor name', async () => {
+      const message = {
+        id: 'msg1',
+        flavor: 'hide lore:',
+      };
+
+      const result = await extractActionData(message);
+      expect(result).toBeNull();
+    });
+
+    test('handles Devise a Stratagem and other self checks', async () => {
+      const message = {
+        id: 'msg1',
+        flags: {
+          pf2e: {
+            context: {
+              type: 'self-effect',
+              item: 'abcdef123',
+            },
+          },
+        },
+      };
+
+      const result = await extractActionData(message);
+      expect(result).toBeNull();
+    });
+  });
+
+  test('detects take cover from action context with slug', async () => {
+    const message = {
+      id: 'msg1',
+      flags: {
+        pf2e: {
+          context: {
+            type: 'action',
+            slug: 'take-cover',
+          },
+        },
+      },
+    };
+
+    const result = await extractActionData(message);
+
+    expect(result).toMatchObject({
+      messageId: 'msg1',
+      actionType: 'take-cover',
+    });
+  });
+
+  test('detects take cover from origin roll options', async () => {
+    const message = {
+      id: 'msg1',
+      flags: {
+        pf2e: {
+          origin: {
+            rollOptions: ['origin:item:take-cover'],
+          },
+        },
+      },
+    };
+
+    const result = await extractActionData(message);
+
+    expect(result).toMatchObject({
+      messageId: 'msg1',
+      actionType: 'take-cover',
+    });
+  });
+
+  test('detects take cover from flavor text', async () => {
+    const message = {
+      id: 'msg1',
+      flavor: 'Take Cover',
+      flags: {},
+    };
+
+    const result = await extractActionData(message);
+
+    expect(result).toMatchObject({
+      messageId: 'msg1',
+      actionType: 'take-cover',
+    });
+  });
+
+  test('detects take cover from french flavor text', async () => {
+    const message = {
+      id: 'msg1',
+      flavor: "Mise à l'abri",
+      flags: {},
+    };
+
+    const result = await extractActionData(message);
+
+    expect(result).toMatchObject({
+      messageId: 'msg1',
+      actionType: 'take-cover',
+    });
+  });
+
+  describe('Avoid Notice Action Detection', () => {
+    test('avoid notice is detected but not processed as action type', async () => {
+      const message = {
+        id: 'msg1',
+        flags: {
+          pf2e: {
+            context: { type: 'skill-check' }, // Required context
+            origin: {
+              rollOptions: ['origin:item:avoid-notice'],
+            },
+          },
+        },
+      };
+
+      const result = await extractActionData(message);
+
+      // Avoid notice is detected but excluded from sneak processing and has no dedicated action type
+      expect(result).toBeNull();
+    });
+
+    test('avoid notice from context options returns null', async () => {
+      const message = {
+        id: 'msg1',
+        flags: {
+          pf2e: {
+            context: {
+              type: 'skill-check',
+              options: ['action:avoid-notice'],
+            },
+          },
+        },
+      };
+
+      const result = await extractActionData(message);
+
+      expect(result).toBeNull();
+    });
+
+    test('avoid notice from content returns null', async () => {
+      const message = {
+        id: 'msg1',
+        content: 'Avoid Notice check',
+        flags: {
+          pf2e: {
+            context: { type: 'skill-check' },
+          },
+        },
+      };
+
+      const result = await extractActionData(message);
+
+      expect(result).toBeNull();
+    });
+  });
+
+  describe('Sneak Action Detection', () => {
+    test('detects sneak from skill check with action option', async () => {
+      const message = {
+        id: 'msg1',
+        flags: {
+          pf2e: {
+            context: {
+              type: 'skill-check',
+              options: ['action:sneak'],
+            },
+          },
+        },
+      };
+
+      const result = await extractActionData(message);
+
+      expect(result).toMatchObject({
+        messageId: 'msg1',
+        actionType: 'sneak',
+      });
+    });
+
+    test('detects sneak from skill check with slug', async () => {
+      const message = {
+        id: 'msg1',
+        flags: {
+          pf2e: {
+            context: {
+              type: 'skill-check',
+              slug: 'sneak',
+            },
+          },
+        },
+      };
+
+      const result = await extractActionData(message);
+
+      expect(result).toMatchObject({
+        messageId: 'msg1',
+        actionType: 'sneak',
+      });
+    });
+
+    test('does not detect sneak from sneak attack flavor', async () => {
+      const message = {
+        id: 'msg1',
+        flavor: 'Sneak Attack',
+        flags: {
+          pf2e: {
+            context: { type: 'skill-check' },
+          },
+        },
+      };
+
+      const result = await extractActionData(message);
+
+      expect(result).toBeNull();
+    });
+
+    test('does not detect sneak when create a diversion is detected first', async () => {
+      const message = {
+        id: 'msg1',
+        flavor: 'Create a Diversion with sneaky movements',
+        flags: {
+          pf2e: {
+            context: {
+              type: 'skill-check',
+              slug: 'create-a-diversion',
+            },
+          },
+        },
+      };
+
+      const result = await extractActionData(message);
+
+      expect(result.actionType).toBe('create-a-diversion');
+    });
+
+    test('requires context to exist for sneak detection', async () => {
+      const message = {
+        id: 'msg1',
+        flavor: 'Sneak',
+        flags: {},
+      };
+
+      const result = await extractActionData(message);
+
+      expect(result).toBeNull();
+    });
+  });
+
+  describe('Hide Action Detection', () => {
+    test('detects hide from skill check with action option', async () => {
+      const message = {
+        id: 'msg1',
+        flags: {
+          pf2e: {
+            context: {
+              type: 'skill-check',
+              options: ['action:hide'],
+            },
+          },
+        },
+      };
+
+      const result = await extractActionData(message);
+
+      expect(result).toMatchObject({
+        messageId: 'msg1',
+        actionType: 'hide',
+      });
+    });
+
+    test('detects hide from skill check with slug', async () => {
+      const message = {
+        id: 'msg1',
+        flags: {
+          pf2e: {
+            context: {
+              type: 'skill-check',
+              slug: 'hide',
+            },
+          },
+        },
+      };
+
+      const result = await extractActionData(message);
+
+      expect(result).toMatchObject({
+        messageId: 'msg1',
+        actionType: 'hide',
+      });
+    });
+
+    test('does not detect hide when sneak is already detected', async () => {
+      const message = {
+        id: 'msg1',
+        flags: {
+          pf2e: {
+            context: {
+              type: 'skill-check',
+              options: ['action:sneak'],
+            },
+          },
+        },
+      };
+
+      const result = await extractActionData(message);
+
+      expect(result.actionType).toBe('sneak');
+    });
+
+    test('does not detect hide from sneak attack flavor', async () => {
+      const message = {
+        id: 'msg1',
+        flavor: 'Sneak Attack',
+        flags: {
+          pf2e: {
+            context: { type: 'skill-check' },
+          },
+        },
+      };
+
+      const result = await extractActionData(message);
+
+      expect(result).toBeNull();
+    });
+
+    test('does not detect hide when create a diversion is detected first', async () => {
+      const message = {
+        id: 'msg1',
+        flavor: 'Create a Diversion by hiding',
+        flags: {
+          pf2e: {
+            context: {
+              type: 'skill-check',
+              slug: 'create-a-diversion',
+            },
+          },
+        },
+      };
+
+      const result = await extractActionData(message);
+
+      expect(result.actionType).toBe('create-a-diversion');
+    });
+
+    test('requires context to exist for hide detection', async () => {
+      const message = {
+        id: 'msg1',
+        flavor: 'Hide',
+        flags: {},
+      };
+
+      const result = await extractActionData(message);
+
+      expect(result).toBeNull();
+    });
+  });
+
+  describe('Attack Roll and Consequences Detection', () => {
+    test('detects attack roll from context type', async () => {
+      const mockToken = {
+        actor: {
+          itemTypes: { condition: [] },
+        },
+      };
+
+      const message = {
+        id: 'msg1',
+        flags: {
+          pf2e: {
+            context: {
+              type: 'attack-roll',
+            },
+          },
+        },
+        token: { object: mockToken },
+      };
+
+      const result = await extractActionData(message);
+
+      expect(result).toBeNull(); // Should be null since token is not hidden/undetected
+    });
+
+    test('skips attack consequences for damage-taken messages', async () => {
+      const mockToken = {
+        actor: {
+          itemTypes: {
+            condition: [{ slug: 'hidden' }],
+          },
+        },
+      };
+
+      const message = {
+        id: 'msg1',
+        flags: {
+          pf2e: {
+            context: {
+              type: 'damage-taken',
+            },
+            appliedDamage: { total: 10 },
+          },
+        },
+        token: { object: mockToken },
+      };
+
+      const result = await extractActionData(message);
+
+      expect(result).toBeNull();
+    });
+  });
+
+  describe('Actor Token Resolution', () => {
+    test('resolves actor token from message.token.object', async () => {
+      const mockToken = { id: 'token1', actor: { id: 'actor1' } };
+      const message = {
+        id: 'msg1',
+        flavor: 'Point Out',
+        token: { object: mockToken },
+      };
+
+      const result = await extractActionData(message);
+
+      expect(result.actor).toBe(mockToken);
+    });
+
+    test('resolves actor token from canvas tokens by speaker token ID', async () => {
+      const mockToken = { id: 'token1', actor: { id: 'actor1' } };
+      global.canvas.tokens.get.mockReturnValue(mockToken);
+
+      const message = {
+        id: 'msg1',
+        flavor: 'Point Out',
+        speaker: { token: 'token1' },
+      };
+
+      const result = await extractActionData(message);
+
+      expect(result.actor).toBe(mockToken);
+      expect(global.canvas.tokens.get).toHaveBeenCalledWith('token1');
+    });
+
+    test('resolves actor token from speaker actor active tokens', async () => {
+      const mockToken = { id: 'token1', actor: { id: 'actor1' } };
+      const mockActor = {
+        getActiveTokens: jest.fn().mockReturnValue([mockToken]),
+      };
+
+      // Ensure the mock exists before setting it
+      if (!global.game.actors) {
+        global.game.actors = { get: jest.fn() };
+      }
+      global.game.actors.get.mockReturnValue(mockActor);
+
+      const message = {
+        id: 'msg1',
+        flavor: 'Point Out',
+        speaker: { actor: 'actor1' },
+      };
+
+      const result = await extractActionData(message);
+
+      expect(result.actor).toBe(mockToken);
+      expect(global.game.actors.get).toHaveBeenCalledWith('actor1');
+      expect(mockActor.getActiveTokens).toHaveBeenCalledWith(true, true);
+    });
+
+    test('resolves actor token from origin UUID', async () => {
+      const mockToken = { id: 'token1', actor: { id: 'actor1' } };
+      const mockOriginDoc = {
+        actor: {
+          getActiveTokens: jest.fn().mockReturnValue([mockToken]),
+        },
+      };
+
+      // Ensure the mock exists before setting it
+      if (!global.fromUuidSync) {
+        global.fromUuidSync = jest.fn();
+      }
+      global.fromUuidSync.mockReturnValue(mockOriginDoc);
+
+      const message = {
+        id: 'msg1',
+        flavor: 'Point Out',
+        flags: {
+          pf2e: {
+            origin: { uuid: 'origin-uuid' },
+          },
+        },
+      };
+
+      const result = await extractActionData(message);
+
+      expect(result.actor).toBe(mockToken);
+      expect(global.fromUuidSync).toHaveBeenCalledWith('origin-uuid');
+    });
+
+    test('handles graceful fallback when actor resolution fails', async () => {
+      // Ensure the mock exists before setting it
+      if (!global.game.actors) {
+        global.game.actors = { get: jest.fn() };
+      }
+      global.game.actors.get.mockImplementation(() => {
+        throw new Error('Actor not found');
+      });
+
+      const message = {
+        id: 'msg1',
+        flavor: 'Point Out',
+        speaker: { actor: 'invalid-actor' },
+      };
+
+      const result = await extractActionData(message);
+
+      expect(result.actor).toBeNull();
+    });
+  });
+
+  describe('Roll Data Processing', () => {
+    test('processes roll data from skill checks', async () => {
+      const mockRoll = {
+        total: 15,
+        dice: [{ total: 12 }],
+      };
+
+      const message = {
+        id: 'msg1',
+        flags: {
+          pf2e: {
+            context: {
+              type: 'skill-check',
+              options: ['action:hide'],
+            },
+          },
+        },
+        rolls: [mockRoll],
+      };
+
+      const result = await extractActionData(message);
+
+      expect(result.roll).toEqual({
+        total: 15,
+        dice: [{ total: 12 }],
+      });
+    });
+
+    test('handles legacy roll format with _total', async () => {
+      const mockRoll = {
+        _total: 18,
+        terms: [{ total: 14 }],
+      };
+
+      const message = {
+        id: 'msg1',
+        flags: {
+          pf2e: {
+            context: {
+              type: 'skill-check',
+              options: ['action:sneak'],
+            },
+          },
+        },
+        rolls: [mockRoll],
+      };
+
+      const result = await extractActionData(message);
+
+      expect(result.roll).toEqual({
+        total: 18,
+        dice: [{ total: 14 }],
+      });
+    });
+
+    test('handles malformed roll data gracefully', async () => {
+      const message = {
+        id: 'msg1',
+        flags: {
+          pf2e: {
+            context: {
+              type: 'skill-check',
+              options: ['action:hide'],
+            },
+          },
+        },
+        rolls: [{ invalid: 'data' }],
+      };
+
+      const result = await extractActionData(message);
+
+      // The code creates a roll object with total: 0 and dice: [{ total: undefined }]
+      expect(result.roll).toEqual({
+        total: 0,
+        dice: [{ total: undefined }],
+      });
+    });
+  });
+
+  describe('Edge Cases and Error Handling', () => {
+    test('returns null for null message', async () => {
+      const result = await extractActionData(null);
+      expect(result).toBeNull();
+    });
+
+    test('returns null for undefined message', async () => {
+      const result = await extractActionData(undefined);
+      expect(result).toBeNull();
+    });
+
+    test('returns null when no action type is detected', async () => {
+      const message = {
+        id: 'msg1',
+        flavor: 'Some random message',
+        flags: {},
+      };
+
+      const result = await extractActionData(message);
+      expect(result).toBeNull();
+    });
+
+    test('handles missing context gracefully', async () => {
+      const message = {
+        id: 'msg1',
+        flavor: 'Take Cover',
+        flags: { pf2e: {} },
+      };
+
+      const result = await extractActionData(message);
+
+      expect(result).toMatchObject({
+        messageId: 'msg1',
+        actionType: 'take-cover',
+        context: undefined,
+      });
+    });
+
+    test('handles missing flags gracefully', async () => {
+      const message = {
+        id: 'msg1',
+        flavor: 'Point Out',
+      };
+
+      const result = await extractActionData(message);
+
+      expect(result).toMatchObject({
+        messageId: 'msg1',
+        actionType: 'point-out',
+      });
+    });
+
+    test('handles recall knowledge with hide in the flavor name', async () => {
+      const message = {
+        id: 'msg1',
+        flavor: 'hide lore:',
+      };
+
+      const result = await extractActionData(message);
+      expect(result).toBeNull();
+    });
+
+    test('handles Devise a Stratagem and other self checks', async () => {
+      const message = {
+        id: 'msg1',
+        flags: {
+          pf2e: {
+            context: {
+              type: 'self-effect',
+              item: 'abcdef123',
+            },
+          },
+        },
+      };
+
+      const result = await extractActionData(message);
+      expect(result).toBeNull();
+    });
+
+    test('handles skill checks that should not be processed', async () => {
+      const message = {
+        id: 'msg1',
+        flags: {
+          pf2e: {
+            context: {
+              domains: {
+                0: 'skill-check',
+                1: 'arcana',
               },
             },
           },
-        };
-
-        const result = await extractActionData(message);
-
-        expect(result).toMatchObject({
-          messageId: 'msg1',
-          actionType: 'take-cover',
-        });
-      });
-
-      test('detects take cover from origin roll options', async () => {
-        const message = {
-          id: 'msg1',
-          flags: {
-            pf2e: {
-              origin: {
-                rollOptions: ['origin:item:take-cover'],
-              },
-            },
-          },
-        };
-
-        const result = await extractActionData(message);
-
-        expect(result).toMatchObject({
-          messageId: 'msg1',
-          actionType: 'take-cover',
-        });
-      });
-
-      test('detects take cover from flavor text', async () => {
-        const message = {
-          id: 'msg1',
-          flavor: 'Take Cover',
-          flags: {},
-        };
-
-        const result = await extractActionData(message);
-
-        expect(result).toMatchObject({
-          messageId: 'msg1',
-          actionType: 'take-cover',
-        });
-      });
-
-      test('detects take cover from french flavor text', async () => {
-        const message = {
-          id: 'msg1',
-          flavor: "Mise à l'abri",
-          flags: {},
-        };
-
-        const result = await extractActionData(message);
-
-        expect(result).toMatchObject({
-          messageId: 'msg1',
-          actionType: 'take-cover',
-        });
-      });
-    });
-
-    describe('Avoid Notice Action Detection', () => {
-      test('avoid notice is detected but not processed as action type', async () => {
-        const message = {
-          id: 'msg1',
-          flags: {
-            pf2e: {
-              context: { type: 'skill-check' }, // Required context
-              origin: {
-                rollOptions: ['origin:item:avoid-notice'],
-              },
-            },
-          },
-        };
-
-        const result = await extractActionData(message);
-
-        // Avoid notice is detected but excluded from sneak processing and has no dedicated action type
-        expect(result).toBeNull();
-      });
-
-      test('avoid notice from context options returns null', async () => {
-        const message = {
-          id: 'msg1',
-          flags: {
-            pf2e: {
-              context: {
-                type: 'skill-check',
-                options: ['action:avoid-notice'],
-              },
-            },
-          },
-        };
-
-        const result = await extractActionData(message);
-
-        expect(result).toBeNull();
-      });
-
-      test('avoid notice from content returns null', async () => {
-        const message = {
-          id: 'msg1',
-          content: 'Avoid Notice check',
-          flags: {
-            pf2e: {
-              context: { type: 'skill-check' },
-            },
-          },
-        };
-
-        const result = await extractActionData(message);
-
-        expect(result).toBeNull();
-      });
-    });
-
-    describe('Sneak Action Detection', () => {
-      test('detects sneak from skill check with action option', async () => {
-        const message = {
-          id: 'msg1',
-          flags: {
-            pf2e: {
-              context: {
-                type: 'skill-check',
-                options: ['action:sneak'],
-              },
-            },
-          },
-        };
-
-        const result = await extractActionData(message);
-
-        expect(result).toMatchObject({
-          messageId: 'msg1',
-          actionType: 'sneak',
-        });
-      });
-
-<<<<<<< HEAD
-      test('detects sneak from skill check with slug', async () => {
-        const message = {
-          id: 'msg1',
-          flags: {
-            pf2e: {
-              context: {
-                type: 'skill-check',
-                slug: 'sneak',
-              },
-            },
-          },
-        };
-
-        const result = await extractActionData(message);
-
-        expect(result).toMatchObject({
-          messageId: 'msg1',
-          actionType: 'sneak',
-        });
-      });
-
-      test('does not detect sneak from sneak attack flavor', async () => {
-        const message = {
-          id: 'msg1',
-          flavor: 'Sneak Attack',
-          flags: {
-            pf2e: {
-              context: { type: 'skill-check' },
-            },
-=======
-    test('does not detect sneak from sneak attack flavor', async () => {
-      const message = {
-        id: 'msg1',
-        flavor: 'Sneak Attack',
-        flags: {
-          pf2e: {
-            context: { type: 'skill-check' },
->>>>>>> 5b6abdf2
-          },
-        };
-
-        const result = await extractActionData(message);
-
-        expect(result).toBeNull();
-      });
-
-      test('does not detect sneak when create a diversion is detected first', async () => {
-        const message = {
-          id: 'msg1',
-          flavor: 'Create a Diversion with sneaky movements',
-          flags: {
-            pf2e: {
-              context: {
-                type: 'skill-check',
-                slug: 'create-a-diversion',
-              },
-            },
-          },
-        };
-
-        const result = await extractActionData(message);
-
-        expect(result.actionType).toBe('create-a-diversion');
-      });
-
-      test('requires context to exist for sneak detection', async () => {
-        const message = {
-          id: 'msg1',
-          flavor: 'Sneak',
-          flags: {},
-        };
-
-        const result = await extractActionData(message);
-
-        expect(result).toBeNull();
-      });
-    });
-
-    describe('Hide Action Detection', () => {
-      test('detects hide from skill check with action option', async () => {
-        const message = {
-          id: 'msg1',
-          flags: {
-            pf2e: {
-              context: {
-                type: 'skill-check',
-                options: ['action:hide'],
-              },
-            },
-          },
-        };
-
-        const result = await extractActionData(message);
-
-        expect(result).toMatchObject({
-          messageId: 'msg1',
-          actionType: 'hide',
-        });
-      });
-
-      test('detects hide from skill check with slug', async () => {
-        const message = {
-          id: 'msg1',
-          flags: {
-            pf2e: {
-              context: {
-                type: 'skill-check',
-                slug: 'hide',
-              },
-            },
-          },
-        };
-
-        const result = await extractActionData(message);
-
-        expect(result).toMatchObject({
-          messageId: 'msg1',
-          actionType: 'hide',
-        });
-      });
-
-<<<<<<< HEAD
-      test('does not detect hide when sneak is already detected', async () => {
-        const message = {
-          id: 'msg1',
-          flags: {
-            pf2e: {
-              context: {
-                type: 'skill-check',
-                options: ['action:sneak'],
-              },
-            },
-          },
-        };
-
-        const result = await extractActionData(message);
-
-        expect(result.actionType).toBe('sneak');
-      });
-
-      test('does not detect hide from sneak attack flavor', async () => {
-        const message = {
-          id: 'msg1',
-          flavor: 'Sneak Attack',
-          flags: {
-            pf2e: {
-              context: { type: 'skill-check' },
-=======
-    test('does not detect hide when sneak is already detected', async () => {
+        },
+      };
+
+      const result = await extractActionData(message);
+      expect(result).toBeNull();
+    });
+  });
+
+  describe('Action Priority and Exclusions', () => {
+    test('prioritizes specific actions over generic ones', async () => {
+      const message = {
+        id: 'msg1',
+        flags: {
+          pf2e: {
+            context: {
+              type: 'skill-check',
+              options: ['action:create-a-diversion', 'action:hide'],
+            },
+          },
+        },
+      };
+
+      const result = await extractActionData(message);
+
+      // Create a Diversion should be detected before Hide
+      expect(result.actionType).toBe('create-a-diversion');
+    });
+
+    test('sneak takes priority over hide when both could match', async () => {
       const message = {
         id: 'msg1',
         flags: {
@@ -561,485 +1578,69 @@
             context: {
               type: 'skill-check',
               options: ['action:sneak'],
->>>>>>> 5b6abdf2
-            },
-          },
-        };
-
-        const result = await extractActionData(message);
-
-        expect(result).toBeNull();
-      });
-
-      test('does not detect hide when create a diversion is detected first', async () => {
-        const message = {
-          id: 'msg1',
-          flavor: 'Create a Diversion by hiding',
-          flags: {
-            pf2e: {
-              context: {
-                type: 'skill-check',
-                slug: 'create-a-diversion',
-              },
-            },
-          },
-        };
-
-        const result = await extractActionData(message);
-
-        expect(result.actionType).toBe('create-a-diversion');
-      });
-
-      test('requires context to exist for hide detection', async () => {
-        const message = {
-          id: 'msg1',
-          flavor: 'Hide',
-          flags: {},
-        };
-
-        const result = await extractActionData(message);
-
-        expect(result).toBeNull();
-      });
-    });
-
-    describe('Attack Roll and Consequences Detection', () => {
-      test('detects attack roll from context type', async () => {
-        const mockToken = {
-          actor: {
-            itemTypes: { condition: [] },
-          },
-        };
-
-        const message = {
-          id: 'msg1',
-          flags: {
-            pf2e: {
-              context: {
-                type: 'attack-roll',
-              },
-            },
-          },
-          token: { object: mockToken },
-        };
-
-        const result = await extractActionData(message);
-
-        expect(result).toBeNull(); // Should be null since token is not hidden/undetected
-      });
-
-      test('skips attack consequences for damage-taken messages', async () => {
-        const mockToken = {
-          actor: {
-            itemTypes: {
-              condition: [{ slug: 'hidden' }],
-            },
-          },
-        };
-
-        const message = {
-          id: 'msg1',
-          flags: {
-            pf2e: {
-              context: {
-                type: 'damage-taken',
-              },
-              appliedDamage: { total: 10 },
-            },
-          },
-          token: { object: mockToken },
-        };
-
-        const result = await extractActionData(message);
-
-        expect(result).toBeNull();
-      });
-    });
-
-    describe('Actor Token Resolution', () => {
-      test('resolves actor token from message.token.object', async () => {
-        const mockToken = { id: 'token1', actor: { id: 'actor1' } };
-        const message = {
-          id: 'msg1',
-          flavor: 'Point Out',
-          token: { object: mockToken },
-        };
-
-        const result = await extractActionData(message);
-
-        expect(result.actor).toBe(mockToken);
-      });
-
-      test('resolves actor token from canvas tokens by speaker token ID', async () => {
-        const mockToken = { id: 'token1', actor: { id: 'actor1' } };
-        global.canvas.tokens.get.mockReturnValue(mockToken);
-
-        const message = {
-          id: 'msg1',
-          flavor: 'Point Out',
-          speaker: { token: 'token1' },
-        };
-
-        const result = await extractActionData(message);
-
-        expect(result.actor).toBe(mockToken);
-        expect(global.canvas.tokens.get).toHaveBeenCalledWith('token1');
-      });
-
-      test('resolves actor token from speaker actor active tokens', async () => {
-        const mockToken = { id: 'token1', actor: { id: 'actor1' } };
-        const mockActor = {
-          getActiveTokens: jest.fn().mockReturnValue([mockToken]),
-        };
-
-        // Ensure the mock exists before setting it
-        if (!global.game.actors) {
-          global.game.actors = { get: jest.fn() };
-        }
-        global.game.actors.get.mockReturnValue(mockActor);
-
-        const message = {
-          id: 'msg1',
-          flavor: 'Point Out',
-          speaker: { actor: 'actor1' },
-        };
-
-        const result = await extractActionData(message);
-
-        expect(result.actor).toBe(mockToken);
-        expect(global.game.actors.get).toHaveBeenCalledWith('actor1');
-        expect(mockActor.getActiveTokens).toHaveBeenCalledWith(true, true);
-      });
-
-      test('resolves actor token from origin UUID', async () => {
-        const mockToken = { id: 'token1', actor: { id: 'actor1' } };
-        const mockOriginDoc = {
-          actor: {
-            getActiveTokens: jest.fn().mockReturnValue([mockToken]),
-          },
-        };
-
-        // Ensure the mock exists before setting it
-        if (!global.fromUuidSync) {
-          global.fromUuidSync = jest.fn();
-        }
-        global.fromUuidSync.mockReturnValue(mockOriginDoc);
-
-        const message = {
-          id: 'msg1',
-          flavor: 'Point Out',
-          flags: {
-            pf2e: {
-              origin: { uuid: 'origin-uuid' },
-            },
-          },
-        };
-
-        const result = await extractActionData(message);
-
-        expect(result.actor).toBe(mockToken);
-        expect(global.fromUuidSync).toHaveBeenCalledWith('origin-uuid');
-      });
-
-      test('handles graceful fallback when actor resolution fails', async () => {
-        // Ensure the mock exists before setting it
-        if (!global.game.actors) {
-          global.game.actors = { get: jest.fn() };
-        }
-        global.game.actors.get.mockImplementation(() => {
-          throw new Error('Actor not found');
-        });
-
-        const message = {
-          id: 'msg1',
-          flavor: 'Point Out',
-          speaker: { actor: 'invalid-actor' },
-        };
-
-        const result = await extractActionData(message);
-
-        expect(result.actor).toBeNull();
-      });
-    });
-
-    describe('Roll Data Processing', () => {
-      test('processes roll data from skill checks', async () => {
-        const mockRoll = {
-          total: 15,
-          dice: [{ total: 12 }],
-        };
-
-        const message = {
-          id: 'msg1',
-          flags: {
-            pf2e: {
-              context: {
-                type: 'skill-check',
-                options: ['action:hide'],
-              },
-            },
-          },
-          rolls: [mockRoll],
-        };
-
-        const result = await extractActionData(message);
-
-        expect(result.roll).toEqual({
-          total: 15,
-          dice: [{ total: 12 }],
-        });
-      });
-
-      test('handles legacy roll format with _total', async () => {
-        const mockRoll = {
-          _total: 18,
-          terms: [{ total: 14 }],
-        };
-
-        const message = {
-          id: 'msg1',
-          flags: {
-            pf2e: {
-              context: {
-                type: 'skill-check',
-                options: ['action:sneak'],
-              },
-            },
-          },
-          rolls: [mockRoll],
-        };
-
-        const result = await extractActionData(message);
-
-        expect(result.roll).toEqual({
-          total: 18,
-          dice: [{ total: 14 }],
-        });
-      });
-
-      test('handles malformed roll data gracefully', async () => {
-        const message = {
-          id: 'msg1',
-          flags: {
-            pf2e: {
-              context: {
-                type: 'skill-check',
-                options: ['action:hide'],
-              },
-            },
-          },
-          rolls: [{ invalid: 'data' }],
-        };
-
-        const result = await extractActionData(message);
-
-        // The code creates a roll object with total: 0 and dice: [{ total: undefined }]
-        expect(result.roll).toEqual({
-          total: 0,
-          dice: [{ total: undefined }],
-        });
-      });
-    });
-
-    describe('Edge Cases and Error Handling', () => {
-      test('returns null for null message', async () => {
-        const result = await extractActionData(null);
-        expect(result).toBeNull();
-      });
-
-      test('returns null for undefined message', async () => {
-        const result = await extractActionData(undefined);
-        expect(result).toBeNull();
-      });
-
-      test('returns null when no action type is detected', async () => {
-        const message = {
-          id: 'msg1',
-          flavor: 'Some random message',
-          flags: {},
-        };
-
-        const result = await extractActionData(message);
-        expect(result).toBeNull();
-      });
-
-      test('handles missing context gracefully', async () => {
-        const message = {
-          id: 'msg1',
-          flavor: 'Take Cover',
-          flags: { pf2e: {} },
-        };
-
-        const result = await extractActionData(message);
-
-        expect(result).toMatchObject({
-          messageId: 'msg1',
-          actionType: 'take-cover',
-          context: undefined,
-        });
-      });
-
-<<<<<<< HEAD
-      test('handles missing flags gracefully', async () => {
-        const message = {
-          id: 'msg1',
-          flavor: 'Point Out',
-        };
-
-        const result = await extractActionData(message);
-
-        expect(result).toMatchObject({
-          messageId: 'msg1',
-          actionType: 'point-out',
-        });
-      });
-
-      test('handles recall knowledge with hide in the flavor name', async () => {
-        const message = {
-          id: 'msg1',
-          flavor: 'hide lore:',
-        };
-=======
-    test('handles recall knowledge with hide in the flavor name', async () => {
-      const message = {
-        id: 'msg1',
-        flavor: 'hide lore:',
-      };
->>>>>>> 5b6abdf2
-
-        const result = await extractActionData(message);
-        expect(result).toBeNull();
-      });
-
-      test('handles Devise a Stratagem and other self checks', async () => {
-        const message = {
-          id: 'msg1',
-          flags: {
-            pf2e: {
-              context: {
-                type: 'self-effect',
-                item: 'abcdef123',
-              },
-            },
-          },
-        };
-
-        const result = await extractActionData(message);
-        expect(result).toBeNull();
-      });
-
-      test('handles skill checks that should not be processed', async () => {
-        const message = {
-          id: 'msg1',
-          flags: {
-            pf2e: {
-              context: {
-                domains: {
-                  0: 'skill-check',
-                  1: 'arcana',
-                },
-              },
-            },
-          },
-        };
-
-        const result = await extractActionData(message);
-        expect(result).toBeNull();
-      });
-    });
-
-    describe('Action Priority and Exclusions', () => {
-      test('prioritizes specific actions over generic ones', async () => {
-        const message = {
-          id: 'msg1',
-          flags: {
-            pf2e: {
-              context: {
-                type: 'skill-check',
-                options: ['action:create-a-diversion', 'action:hide'],
-              },
-            },
-          },
-        };
-
-        const result = await extractActionData(message);
-
-        // Create a Diversion should be detected before Hide
-        expect(result.actionType).toBe('create-a-diversion');
-      });
-
-      test('sneak takes priority over hide when both could match', async () => {
-        const message = {
-          id: 'msg1',
-          flags: {
-            pf2e: {
-              context: {
-                type: 'skill-check',
-                options: ['action:sneak'],
-              },
-            },
-          },
-          flavor: 'Sneak and Hide',
-        };
-
-        const result = await extractActionData(message);
-
-        expect(result.actionType).toBe('sneak');
-      });
-
-      test('excludes skill checks from attack consequences', async () => {
-        const mockToken = {
-          actor: {
-            itemTypes: {
-              condition: [{ slug: 'hidden' }],
-            },
-          },
-        };
-
-        const message = {
-          id: 'msg1',
-          flags: {
-            pf2e: {
-              context: {
-                type: 'attack-roll',
-                domains: ['skill-check'],
-              },
-            },
-          },
-          token: { object: mockToken },
-        };
-
-        const result = await extractActionData(message);
-
-        expect(result).toBeNull();
-      });
-
-      test('excludes self-effect from attack consequences', async () => {
-        const mockToken = {
-          actor: {
-            itemTypes: {
-              condition: [{ slug: 'hidden' }],
-            },
-          },
-        };
-
-        const message = {
-          id: 'msg1',
-          flags: {
-            pf2e: {
-              context: {
-                type: 'self-effect',
-              },
-            },
-          },
-          content: 'Attack Roll',
-          token: { object: mockToken },
-        };
-
-        const result = await extractActionData(message);
-
-        expect(result).toBeNull();
-      });
+            },
+          },
+        },
+        flavor: 'Sneak and Hide',
+      };
+
+      const result = await extractActionData(message);
+
+      expect(result.actionType).toBe('sneak');
+    });
+
+    test('excludes skill checks from attack consequences', async () => {
+      const mockToken = {
+        actor: {
+          itemTypes: {
+            condition: [{ slug: 'hidden' }],
+          },
+        },
+      };
+
+      const message = {
+        id: 'msg1',
+        flags: {
+          pf2e: {
+            context: {
+              type: 'attack-roll',
+              domains: ['skill-check'],
+            },
+          },
+        },
+        token: { object: mockToken },
+      };
+
+      const result = await extractActionData(message);
+
+      expect(result).toBeNull();
+    });
+
+    test('excludes self-effect from attack consequences', async () => {
+      const mockToken = {
+        actor: {
+          itemTypes: {
+            condition: [{ slug: 'hidden' }],
+          },
+        },
+      };
+
+      const message = {
+        id: 'msg1',
+        flags: {
+          pf2e: {
+            context: {
+              type: 'self-effect',
+            },
+          },
+        },
+        content: 'Attack Roll',
+        token: { object: mockToken },
+      };
+
+      const result = await extractActionData(message);
+
+      expect(result).toBeNull();
     });
   });
 });