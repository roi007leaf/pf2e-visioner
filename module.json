{
  "id": "pf2e-visioner",
  "title": "PF2E Visioner",
  "description": "<p>Advanced per-token visibility and cover management for Pathfinder 2E. PF2E Visioner allows GMs to set different visibility states (observed, concealed, hidden, undetected) and cover states (none, lesser, standard, greater) for each token from each observer's perspective, with automatic PF2E condition integration and mechanical effects.</p>",
  "authors": [
    {
      "name": "RoiLeaf",
      "discord": "RoiLeaf",
      "flags": {}
    }
  ],
<<<<<<< HEAD
  "version": "4.4.3",
=======
  "version": "4.4.7",
>>>>>>> 50d9f2ec
  "compatibility": {
    "minimum": "13.341",
    "verified": "13.350"
  },
  "esmodules": ["scripts/main.js"],
  "styles": [
    {
      "src": "styles/base.css"
    },
    {
      "src": "styles/token-manager.css"
    },
    {
      "src": "styles/token-effects.css"
    },
    {
      "src": "styles/responsive.css"
    },
    {
      "src": "styles/tooltips.css"
    },
    {
      "src": "styles/dialog-layout.css"
    },
    {
      "src": "styles/colorblind.css"
    },
    {
      "src": "styles/colorblind-buttons.css"
    },
    {
      "src": "styles/token-manager-ui.css"
    },
    {
      "src": "styles/enhanced-position-tracking.css"
    },
    {
      "src": "styles/templates-inline.css"
    }
  ],
  "languages": [
    {
      "lang": "en",
      "name": "English",
      "path": "lang/en.json",
      "flags": {}
    },
    {
      "lang": "pl",
      "name": "Polish",
      "path": "lang/pl.json",
      "flags": {}
    }
  ],
  "packs": [
    {
      "name": "pf2e-visioner-macros",
      "label": "PF2E Visioner Macros",
      "path": "packs/pf2e-visioner-macros",
      "type": "Macro",
      "system": "pf2e",
      "ownership": {
        "PLAYER": "OBSERVER",
        "ASSISTANT": "OWNER"
      }
    }
  ],
  "documentTypes": {
    "RegionBehavior": {
      "Pf2eVisionerVisibility": {"label": "PF2E_VISIONER.REGION_BEHAVIOR.TYPES.VISIBILITY.label"},
      "Pf2eVisionerConcealment": {"label": "PF2E_VISIONER.REGION_BEHAVIOR.TYPES.CONCEALMENT.label"}
    }
  },
  "socket": true,
  "flags": {
    "hotReload": {
      "extensions": ["css", "hbs", "json"],
      "paths": ["styles", "templates", "lang"]
    }
  },
  "relationships": {
    "systems": [
      {
        "id": "pf2e",
        "type": "system",
        "compatibility": {
          "minimum": "7.0.0",
          "verified": "7.6.2"
        }
      }
    ],
    "requires": [
      {
        "id": "lib-wrapper",
        "type": "module",
        "compatibility": {
          "minimum": "1.0.0"
        }
      },
      {
        "id": "socketlib",
        "type": "module",
        "manifest": "https://raw.githubusercontent.com/manuelVo/foundryvtt-socketlib/master/module.json",
        "compatibility": {}
      }
    ]
  },
  "url": "#{URL}#",
  "manifest": "#{MANIFEST}#",
  "download": "#{DOWNLOAD}#"
}<|MERGE_RESOLUTION|>--- conflicted
+++ resolved
@@ -9,11 +9,7 @@
       "flags": {}
     }
   ],
-<<<<<<< HEAD
-  "version": "4.4.3",
-=======
   "version": "4.4.7",
->>>>>>> 50d9f2ec
   "compatibility": {
     "minimum": "13.341",
     "verified": "13.350"
