--- conflicted
+++ resolved
@@ -110,17 +110,11 @@
       for (const child of container.children) {
         try {
           // Check if this is a wall indicator that belongs to the deleted wall
-<<<<<<< HEAD
-          if (child._pvWallId === wallId ||
-            child._wallDocumentId === wallId ||
-            (child._associatedWallId && child._associatedWallId === wallId)) {
-=======
           if (
             child._pvWallId === wallId ||
             child._wallDocumentId === wallId ||
             (child._associatedWallId && child._associatedWallId === wallId)
           ) {
->>>>>>> a61d83f3
             toRemove.push(child);
           }
 
@@ -154,15 +148,10 @@
       try {
         // Clean up hidden indicator references
         if (wall._pvHiddenIndicator) {
-<<<<<<< HEAD
-          if (wall._pvHiddenIndicator._pvWallId === wallId ||
-            wall._pvHiddenIndicator._wallDocumentId === wallId) {
-=======
           if (
             wall._pvHiddenIndicator._pvWallId === wallId ||
             wall._pvHiddenIndicator._wallDocumentId === wallId
           ) {
->>>>>>> a61d83f3
             try {
               if (wall._pvHiddenIndicator.parent) {
                 wall._pvHiddenIndicator.parent.removeChild(wall._pvHiddenIndicator);
@@ -229,12 +218,7 @@
         refreshOcclusion: false,
         refreshEffects: true,
       });
-<<<<<<< HEAD
-    } catch (_) { }
-
-=======
     } catch (_) {}
->>>>>>> a61d83f3
   } catch (error) {
     console.warn(`[${MODULE_ID}] Error cleaning up deleted wall visuals:`, error);
   }
