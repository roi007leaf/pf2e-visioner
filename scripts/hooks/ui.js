/**
 * UI-related hooks: Token HUD, Token Directory, TokenConfig injection
 */

import { MODULE_ID } from '../constants.js';
import { onRenderTokenHUD } from '../services/token-hud.js';

export function registerUIHooks() {
  Hooks.on('renderTokenHUD', onRenderTokenHUD);
  Hooks.on('getTokenDirectoryEntryContext', onGetTokenDirectoryEntryContext);
  Hooks.on('renderWallConfig', onRenderWallConfig);
  // We no longer create a separate Visioner tool; tools are injected into Tokens/Walls below
  // Helper utilities to support both array- and object-shaped tool containers
  const getNamedTool = (toolsContainer, name) => {
    try {
      if (!toolsContainer) return null;
      if (Array.isArray(toolsContainer))
        return toolsContainer.find((t) => t?.name === name) || null;
      if (typeof toolsContainer === 'object') return toolsContainer?.[name] || null;
      return null;
    } catch (_) {
      return null;
    }
  };

  const addTool = (toolsContainer, tool) => {
    try {
      if (!toolsContainer || !tool?.name) return;
      if (Array.isArray(toolsContainer)) toolsContainer.push(tool);
      else if (typeof toolsContainer === 'object') toolsContainer[tool.name] = tool;
    } catch (_) {}
  };
  // Keep toolbar toggle states in sync with current selection (Token tool)
  const refreshTokenTool = () => {
    try {
      const tokenTools = ui.controls.controls?.tokens?.tools;
      const selected = canvas?.tokens?.controlled ?? [];
<<<<<<< HEAD
      
      // Update cover cycle tool
      const coverTool = getNamedTool(tokenTools, 'pf2e-visioner-cycle-token-cover');
      if (coverTool) {
        if (!selected.length) {
          coverTool.icon = 'fa-solid fa-bolt-auto';
          coverTool.title = 'Cycle Token Cover (Selected Tokens)';
        } else {
          // Update icon and title based on first selected token's cover override
          const firstTokenOverride = selected[0]?.document?.getFlag?.(MODULE_ID, 'coverOverride');
          const currentCoverState = firstTokenOverride || 'auto';
          
          switch (currentCoverState) {
            case 'auto':
              coverTool.icon = 'fa-solid fa-bolt-auto';
              coverTool.title = 'Cycle Token Cover: Auto → No Cover';
              break;
            case 'none':
              coverTool.icon = 'fa-solid fa-shield-slash';
              coverTool.title = 'Cycle Token Cover: No Cover → Lesser Cover';
              break;
            case 'lesser':
              coverTool.icon = 'fa-regular fa-shield';
              coverTool.title = 'Cycle Token Cover: Lesser → Standard Cover';
              break;
            case 'standard':
              coverTool.icon = 'fa-solid fa-shield-alt';
              coverTool.title = 'Cycle Token Cover: Standard → Greater Cover';
              break;
            case 'greater':
              coverTool.icon = 'fa-solid fa-shield';
              coverTool.title = 'Cycle Token Cover: Greater → Auto';
              break;
          }
        }
      }

      // Update AVS kill switch tool
      const avsTool = getNamedTool(tokenTools, 'pf2e-visioner-avs-kill-switch');
      if (avsTool) {
        if (!selected.length) {
          avsTool.icon = 'fa-solid fa-power-off';
          avsTool.title = 'Toggle AVS (Selected Tokens)';
        } else {
          // Check if any selected token has AVS disabled
          const hasDisabledAVS = selected.some(token => token.document?.getFlag?.(MODULE_ID, 'avs') === false);
          
          if (hasDisabledAVS) {
            avsTool.icon = 'fa-solid fa-power-off';
            avsTool.title = 'Enable AVS (Selected Tokens)';
            avsTool.active = true;
          } else {
            avsTool.icon = 'fa-solid fa-power-off';
            avsTool.title = 'Disable AVS (Selected Tokens)';
            avsTool.active = false;
          }
        }
=======

      if (!selected.length) {
        tool.icon = 'fa-solid fa-bolt-auto';
        tool.title = 'Cycle Token Cover (Selected Tokens)';
        ui.controls.render();
        return;
      }

      // Update icon and title based on first selected token's cover override
      const firstTokenOverride = selected[0]?.document?.getFlag?.(MODULE_ID, 'coverOverride');
      const currentCoverState = firstTokenOverride || 'auto';

      switch (currentCoverState) {
        case 'auto':
          tool.icon = 'fa-solid fa-bolt-auto';
          tool.title = 'Cycle Token Cover: Auto → No Cover';
          break;
        case 'none':
          tool.icon = 'fa-solid fa-shield-slash';
          tool.title = 'Cycle Token Cover: No Cover → Lesser Cover';
          break;
        case 'lesser':
          tool.icon = 'fa-regular fa-shield';
          tool.title = 'Cycle Token Cover: Lesser → Standard Cover';
          break;
        case 'standard':
          tool.icon = 'fa-solid fa-shield-alt';
          tool.title = 'Cycle Token Cover: Standard → Greater Cover';
          break;
        case 'greater':
          tool.icon = 'fa-solid fa-shield';
          tool.title = 'Cycle Token Cover: Greater → Auto';
          break;
>>>>>>> a61d83f3
      }

      ui.controls.render();
    } catch (_) {}
  };
  // Helper: get cover status info for a wall
  const getWallCoverInfo = async (wallDocument) => {
    try {
      const { COVER_STATES } = await import('../constants.js');
      const coverOverride = wallDocument?.getFlag?.(MODULE_ID, 'coverOverride');

      if (!coverOverride) {
        // Auto mode - show auto icon
        return {
          icon: 'fas fa-bolt-auto',
          color: 0x888888,
          tooltip: 'Automatic Cover Detection',
        };
      }

      const coverState = COVER_STATES[coverOverride];
      if (coverState) {
        // Convert CSS color to hex number for PIXI
        let color = 0x888888; // default gray
        if (coverOverride === 'none')
          color = 0x4caf50; // green
        else if (coverOverride === 'lesser')
          color = 0xffc107; // yellow
        else if (coverOverride === 'standard')
          color = 0xff6600; // orange
        else if (coverOverride === 'greater') color = 0xf44336; // red

        return {
          icon: coverState.icon,
          color: color,
          tooltip: `Cover: ${coverOverride.charAt(0).toUpperCase() + coverOverride.slice(1)}`,
        };
      }

      return 'auto';
    } catch (_) {
      return 'auto';
    }
  };

  // Track Alt key state
  let isAltPressed = false;

  // Utility: label identifiers and cover status for walls when Alt is held
  const refreshWallIdentifierLabels = async () => {
    try {
      const walls = canvas?.walls?.placeables || [];
      const layer = canvas?.controls || canvas?.hud || canvas?.stage;

      // Check if walls tool is active
      const isWallTool = ui.controls?.control?.name === 'walls';

      // Clean up labels that shouldn't exist anymore
      for (const w of walls) {
        const idf = w?.document?.getFlag?.(MODULE_ID, 'wallIdentifier');
        const coverOverride = w?.document?.getFlag?.(MODULE_ID, 'coverOverride');

        // Show identifier if wall is controlled AND walls tool is active AND has identifier
        const shouldShowIdentifier = !!w?.controlled && isWallTool && !!idf;

        // Show cover status if Alt is pressed AND walls tool is active AND has cover override
        const shouldShowCover = isAltPressed && isWallTool && coverOverride !== undefined;

        // Clean up identifier label if it shouldn't show
        if (!shouldShowIdentifier && w._pvIdLabel) {
          try {
            w._pvIdLabel.parent?.removeChild?.(w._pvIdLabel);
          } catch (_) {}
          try {
            w._pvIdLabel.destroy?.();
          } catch (_) {}
          delete w._pvIdLabel;
        }

        // Clean up cover icon if it shouldn't show
        if (!shouldShowCover && w._pvCoverIcon) {
          try {
            w._pvCoverIcon.parent?.removeChild?.(w._pvCoverIcon);
          } catch (_) {}
          try {
            w._pvCoverIcon.destroy?.();
          } catch (_) {}
          delete w._pvCoverIcon;
        }
      }

      // Create/update labels for walls
      for (const w of walls) {
        const idf = w?.document?.getFlag?.(MODULE_ID, 'wallIdentifier');
        const coverInfo = await getWallCoverInfo(w.document);

        // Check conditions for showing each type of label
        const shouldShowIdentifier = !!w?.controlled && isWallTool && !!idf;
        const shouldShowCover = isAltPressed && isWallTool && coverInfo;

        // Skip if nothing to show
        if (!shouldShowIdentifier && !shouldShowCover) continue;

        try {
          const [x1, y1, x2, y2] = Array.isArray(w.document?.c)
            ? w.document.c
            : [w.document?.x, w.document?.y, w.document?.x2, w.document?.y2];
          const mx = (Number(x1) + Number(x2)) / 2;
          const my = (Number(y1) + Number(y2)) / 2;

          // Handle identifier text
          if (shouldShowIdentifier) {
            if (!w._pvIdLabel) {
              const style = new PIXI.TextStyle({
                fill: 0xffffff,
                fontSize: 12,
                stroke: 0x000000,
                strokeThickness: 3,
              });
              const text = new PIXI.Text(String(idf), style);
              text.anchor.set(0.5, 1);
              text.zIndex = 10000;
              text.position.set(mx, my - 6);
              // Prefer controls layer; fallback to wall container
              if (layer?.addChild) layer.addChild(text);
              else w.addChild?.(text);
              w._pvIdLabel = text;
            } else {
              w._pvIdLabel.text = String(idf);
              w._pvIdLabel.position.set(mx, my - 6);
            }
          } else if (w._pvIdLabel) {
            // Remove identifier label if no longer needed
            try {
              w._pvIdLabel.parent?.removeChild?.(w._pvIdLabel);
            } catch (_) {}
            try {
              w._pvIdLabel.destroy?.();
            } catch (_) {}
            delete w._pvIdLabel;
          }

          // Handle cover status text
          if (shouldShowCover) {
            const textOffsetX = 0; // Keep text centered
            const textY = shouldShowIdentifier ? my - 24 : my - 18; // Position text above identifier or wall center

            // Get cover text
            let coverText = '';
            if (coverInfo.tooltip.includes('Automatic')) {
              coverText = 'AUTO';
            } else if (coverInfo.tooltip.includes('None')) {
              coverText = 'NONE';
            } else if (coverInfo.tooltip.includes('Lesser')) {
              coverText = 'LESSER';
            } else if (coverInfo.tooltip.includes('Standard')) {
              coverText = 'STANDARD';
            } else if (coverInfo.tooltip.includes('Greater')) {
              coverText = 'GREATER';
            } else {
              coverText = 'AUTO';
            }

            if (!w._pvCoverIcon) {
              // Create a container for the text
              const container = new PIXI.Container();
              container.zIndex = 10001; // Above identifier text

              // Calculate scale based on camera zoom
              const cameraScale = canvas?.stage?.scale?.x || 1;
              const baseScale = Math.max(0.8, Math.min(2.0, 1 / cameraScale)); // Scale inversely with zoom, clamped

              // Create background rectangle for better visibility
              const bg = new PIXI.Graphics();
              bg.beginFill(0x000000, 0.8);
              bg.lineStyle(1, coverInfo.color, 1);

              // Calculate text dimensions for background sizing
              const tempStyle = new PIXI.TextStyle({
                fontFamily: 'Arial, sans-serif',
                fontSize: Math.round(10 * baseScale),
                fill: coverInfo.color,
                fontWeight: 'bold',
              });
              const tempText = new PIXI.Text(coverText, tempStyle);
              const textWidth = tempText.width;
              const textHeight = tempText.height;
              tempText.destroy();

              // Draw rounded rectangle background
              const padding = 3 * baseScale;
              bg.drawRoundedRect(
                -textWidth / 2 - padding,
                -textHeight / 2 - padding,
                textWidth + padding * 2,
                textHeight + padding * 2,
                3 * baseScale,
              );
              bg.endFill();
              container.addChild(bg);

              // Create text label
              const textStyle = new PIXI.TextStyle({
                fontFamily: 'Arial, sans-serif',
                fontSize: Math.round(10 * baseScale),
                fill: coverInfo.color,
                stroke: 0x000000,
                strokeThickness: Math.max(1, Math.round(1 * baseScale)),
                fontWeight: 'bold',
              });

              const text = new PIXI.Text(coverText, textStyle);
              text.anchor.set(0.5, 0.5);
              container.addChild(text);

              container.position.set(mx + textOffsetX, textY);
              container.scale.set(baseScale);

              // Store tooltip and scale info
              container._tooltip = coverInfo.tooltip;
              container._baseScale = baseScale;
              container._coverText = coverText;

              // Prefer controls layer; fallback to wall container
              if (layer?.addChild) layer.addChild(container);
              else w.addChild?.(container);
              w._pvCoverIcon = container;
            } else {
              // Update existing text position, scale, and content
              const cameraScale = canvas?.stage?.scale?.x || 1;
              const baseScale = Math.max(0.8, Math.min(2.0, 1 / cameraScale));

              w._pvCoverIcon.position.set(mx + textOffsetX, textY);
              w._pvCoverIcon.scale.set(baseScale);

              // Update text content and color if changed
              const text = w._pvCoverIcon.children[1]; // Text is second child after background
              if (text && (text.text !== coverText || w._pvCoverIcon._coverText !== coverText)) {
                text.text = coverText;
                text.style.fill = coverInfo.color;
                w._pvCoverIcon._coverText = coverText;

                // Update background size and color
                const bg = w._pvCoverIcon.children[0];
                if (bg) {
                  bg.clear();
                  bg.beginFill(0x000000, 0.8);
                  bg.lineStyle(1, coverInfo.color, 1);

                  const textWidth = text.width;
                  const textHeight = text.height;
                  const padding = 3;
                  bg.drawRoundedRect(
                    -textWidth / 2 - padding,
                    -textHeight / 2 - padding,
                    textWidth + padding * 2,
                    textHeight + padding * 2,
                    3,
                  );
                  bg.endFill();
                }
              }

              w._pvCoverIcon._tooltip = coverInfo.tooltip;
              w._pvCoverIcon._baseScale = baseScale;
            }
          } else if (w._pvCoverIcon) {
            // Remove cover text if no longer needed
            try {
              w._pvCoverIcon.parent?.removeChild?.(w._pvCoverIcon);
            } catch (_) {}
            try {
              w._pvCoverIcon.destroy?.();
            } catch (_) {}
            delete w._pvCoverIcon;
          }
        } catch (_) {
          /* ignore label errors */
        }
      }
    } catch (_) {}
  };

  const refreshWallTool = () => {
    try {
      const wallTools = ui.controls.controls?.walls?.tools;
      const selected = canvas?.walls?.controlled ?? [];

      // Cover cycling tool
      const coverTool = getNamedTool(wallTools, 'pf2e-visioner-cycle-wall-cover');
      if (coverTool) {
        if (!selected.length) {
          coverTool.icon = 'fa-solid fa-bolt-auto';
          coverTool.title = 'Cycle Wall Cover (Selected Walls)';
        } else {
          // Update icon and title based on first selected wall's cover override
          const firstWallOverride = selected[0]?.document?.getFlag?.(MODULE_ID, 'coverOverride');
          const currentCoverState = firstWallOverride || 'auto';

          switch (currentCoverState) {
            case 'auto':
              coverTool.icon = 'fa-solid fa-bolt-auto';
              coverTool.title = 'Cycle Wall Cover: Auto → No Cover';
              break;
            case 'none':
              coverTool.icon = 'fa-solid fa-shield-slash';
              coverTool.title = 'Cycle Wall Cover: No Cover → Standard Cover';
              break;
            case 'lesser':
              coverTool.icon = 'fa-regular fa-shield';
              coverTool.title = 'Cycle Wall Cover: Lesser → Standard Cover';
              break;
            case 'standard':
              coverTool.icon = 'fa-solid fa-shield-alt';
              coverTool.title = 'Cycle Wall Cover: Standard → Greater Cover';
              break;
            case 'greater':
              coverTool.icon = 'fa-solid fa-shield';
              coverTool.title = 'Cycle Wall Cover: Greater → Auto';
              break;
          }
        }
      }

      // Hidden Wall toggle state
      const hiddenTool = getNamedTool(wallTools, 'pf2e-visioner-toggle-hidden-wall');
      if (hiddenTool) {
        const hiddenActive =
          selected.length > 0 &&
          selected.every((w) => !!w?.document?.getFlag?.(MODULE_ID, 'hiddenWall'));
        hiddenTool.active = hiddenActive;
        hiddenTool.icon = hiddenActive ? 'fa-solid fa-eye-slash' : 'fa-solid fa-eye';
      }

      // Also refresh identifier labels on the canvas when selection changes
      refreshWallIdentifierLabels().catch(() => {});
      ui.controls.render();
    } catch (_) {}
  };
  Hooks.on('controlToken', refreshTokenTool);
  Hooks.on('deleteToken', refreshTokenTool);
  Hooks.on('createToken', refreshTokenTool);
  Hooks.on('updateToken', refreshTokenTool);
  Hooks.on('controlWall', refreshWallTool);
  Hooks.on('deleteWall', refreshWallTool);
  Hooks.on('createWall', refreshWallTool);
  Hooks.on('updateWall', refreshWallTool);

  // Refresh wall labels when camera zoom changes
  Hooks.on('canvasPan', () => {
    refreshWallIdentifierLabels().catch(() => {});
  });

  // Refresh wall labels when active tool changes
  Hooks.on('renderSceneControls', () => {
    refreshWallIdentifierLabels().catch(() => {});
  });

  // Add keyboard event listeners for Alt key
  document.addEventListener('keydown', (event) => {
    if (event.altKey && !isAltPressed) {
      isAltPressed = true;
      refreshWallIdentifierLabels().catch(() => {});
    }
  });

  document.addEventListener('keyup', (event) => {
    if (!event.altKey && isAltPressed) {
      isAltPressed = false;
      refreshWallIdentifierLabels().catch(() => {});
    }
  });
  for (const hook of [
    'renderTokenConfig',
    'renderPrototypeTokenConfig',
    'renderTokenConfigPF2e',
    'renderPrototypeTokenConfigPF2e',
    'renderSceneConfig',
  ]) {
    Hooks.on(hook, (app, root) => {
      try {
        injectPF2eVisionerBox(app, root);
      } catch (e) {
        console.error('[pf2e-visioner]', e);
      }
    });
  }

  // Add controls to Wall and Token tools for GM - consolidated into single hook
  Hooks.on('getSceneControlButtons', (controls) => {
    if (!game.user.isGM) return;
    try {
      // Respect setting to hide Visioner tools from scene controls
      const hideTools = game.settings.get(MODULE_ID, 'hideVisionerSceneTools');
      if (hideTools) return;

      const groups = Array.isArray(controls) ? controls : Object.values(controls || {});
      // === WALL TOOL ADDITIONS ===
      const walls = groups.find((c) => c?.name === 'walls');
      if (walls) {
        // Wall Manager
        addTool(walls.tools, {
          name: 'pf2e-visioner-wall-manager',
          title: 'PF2E Visioner: Wall Settings',
          icon: 'fas fa-grip-lines-vertical',
          button: true,
          onChange: async () => {
            const { VisionerWallManager } = await import(
              '../managers/wall-manager/wall-manager.js'
            );
            new VisionerWallManager().render(true);
          },
        });

        // Toggle Provide Auto-Cover (Selected Walls)
        const selectedWalls = canvas?.walls?.controlled ?? [];

        // Determine current cover state for icon display
        let currentCoverState = 'auto';
        let iconClass = 'fa-solid fa-bolt-auto';
        let titleText = 'Cycle Wall Cover (Selected Walls)';

        if (selectedWalls.length > 0) {
          // Get the cover override of the first selected wall to determine icon
          const firstWallOverride = selectedWalls[0]?.document?.getFlag?.(
            MODULE_ID,
            'coverOverride',
          );
          currentCoverState = firstWallOverride || 'auto';

          switch (currentCoverState) {
            case 'auto':
              iconClass = 'fa-solid fa-bolt-auto';
              titleText = 'Cycle Wall Cover: Auto → No Cover';
              break;
            case 'none':
              iconClass = 'fa-solid fa-shield-slash';
              titleText = 'Cycle Wall Cover: No Cover → Standard Cover';
              break;
            case 'lesser':
              iconClass = 'fa-regular fa-shield';
              titleText = 'Cycle Wall Cover: Lesser → Standard Cover';
              break;
            case 'standard':
              iconClass = 'fa-solid fa-shield-alt';
              titleText = 'Cycle Wall Cover: Standard → Greater Cover';
              break;
            case 'greater':
              iconClass = 'fa-solid fa-shield';
              titleText = 'Cycle Wall Cover: Greater → Auto';
              break;
          }
        }

        addTool(walls.tools, {
          name: 'pf2e-visioner-cycle-wall-cover',
          title: titleText,
          icon: iconClass,
          toggle: false,
          button: true,
          onChange: async () => {
            try {
              const selected = canvas?.walls?.controlled ?? [];
              if (!selected.length) {
                return;
              }

              // Cycle through cover states: auto → none → standard → greater → auto
              const coverCycle = ['auto', 'none', 'standard', 'greater'];

              // Get current state of first wall to determine next state
              const currentOverride = selected[0]?.document?.getFlag?.(MODULE_ID, 'coverOverride');
              const currentIndex = coverCycle.indexOf(currentOverride);
              const nextIndex = (currentIndex + 1) % coverCycle.length;
              const nextCoverOverride = coverCycle[nextIndex];

              await Promise.all(
                selected.map((w) => {
                  const promises = [
                    w?.document?.setFlag?.(MODULE_ID, 'coverOverride', nextCoverOverride),
                    w?.document?.setFlag?.(MODULE_ID, 'provideCover', nextCoverOverride !== 'none'),
                  ];
                  return Promise.all(promises.filter(Boolean));
                }),
              );

              // Force controls to re-render to update icon
              ui.controls.render(true);
            } catch (e) {
              console.error('PF2E Visioner | Error cycling wall cover:', e);
            }
          },
        });

        // Toggle Hidden Wall (Selected Walls)
        const currentHiddenState =
          selectedWalls.length > 0 &&
          selectedWalls.every((w) => !!w?.document?.getFlag?.(MODULE_ID, 'hiddenWall'));
        addTool(walls.tools, {
          name: 'pf2e-visioner-toggle-hidden-wall',
          title: 'Toggle Hidden Wall (Selected Walls)',
          icon: currentHiddenState ? 'fa-solid fa-eye-slash' : 'fa-solid fa-eye',
          toggle: true,
          active: currentHiddenState,
          onChange: async (_event, toggled) => {
            try {
              const selected = canvas?.walls?.controlled ?? [];
              if (!selected.length) return;

              if (toggled) {
                await Promise.all(
                  selected.map((w) => w?.document?.setFlag?.(MODULE_ID, 'hiddenWall', true)),
                );
              } else {
                for (const w of selected) {
                  try {
                    await w?.document?.unsetFlag?.(MODULE_ID, 'hiddenWall');
                  } catch (_) {
                    try {
                      await w?.document?.setFlag?.(MODULE_ID, 'hiddenWall', false);
                    } catch (_) {}
                  }
                }
              }
              ui.controls.render();
            } catch (_) {}
          },
        });
      }

      // === TOKEN TOOL ADDITIONS ===
      const tokens = groups.find((c) => c?.name === 'tokens' || c?.name === 'token');
      if (tokens) {
        // Quick Edit button (opens Visioner Quick Panel) - only show if setting is disabled
        if (!game.settings.get(MODULE_ID, 'hideQuickEditTool')) {
          addTool(tokens.tools, {
            name: 'pf2e-visioner-quick-edit',
            title: 'PF2E Visioner: Quick Edit (Selected ↔ Targeted)',
            icon: 'fa-solid fa-bolt',
            button: true,
            onChange: async () => {
              try {
                const { VisionerQuickPanel } = await import('../managers/quick-panel.js');
                if (!game.user?.isGM) return;
                new VisionerQuickPanel({}).render(true);
              } catch (_) {}
            },
          });
        }
        // Toggle Provide Auto-Cover (Selected Tokens)
        const selectedTokens = canvas?.tokens?.controlled ?? [];

        // Determine current cover state for icon display
        let currentCoverState = 'auto';
        let iconClass = 'fa-solid fa-bolt-auto';
        let titleText = 'Cycle Token Cover (Selected Tokens)';

        if (selectedTokens.length > 0) {
          // Get the cover override of the first selected token to determine icon
          const firstTokenOverride = selectedTokens[0]?.document?.getFlag?.(
            MODULE_ID,
            'coverOverride',
          );
          currentCoverState = firstTokenOverride || 'auto';

          switch (currentCoverState) {
            case 'auto':
              iconClass = 'fa-solid fa-bolt-auto';
              titleText = 'Cycle Token Cover: Auto → No Cover';
              break;
            case 'none':
              iconClass = 'fa-solid fa-shield-slash';
              titleText = 'Cycle Token Cover: No Cover → Lesser Cover';
              break;
            case 'lesser':
              iconClass = 'fa-regular fa-shield';
              titleText = 'Cycle Token Cover: Lesser → Standard Cover';
              break;
            case 'standard':
              iconClass = 'fa-solid fa-shield-alt';
              titleText = 'Cycle Token Cover: Standard → Greater Cover';
              break;
            case 'greater':
              iconClass = 'fa-solid fa-shield';
              titleText = 'Cycle Token Cover: Greater → Auto';
              break;
          }
        }

        addTool(tokens.tools, {
          name: 'pf2e-visioner-cycle-token-cover',
          title: titleText,
          icon: iconClass,
          toggle: false,
          button: true,
          onChange: async () => {
            try {
              const selected = canvas?.tokens?.controlled ?? [];
              if (!selected.length) {
                return;
              }

              // Cycle through cover states: auto → none → lesser → standard → greater → auto
              const coverCycle = ['auto', 'none', 'lesser', 'standard', 'greater'];

              // Get current state of first token to determine next state
              const currentOverride = selected[0]?.document?.getFlag?.(MODULE_ID, 'coverOverride');
              const currentIndex = coverCycle.indexOf(currentOverride);
              const nextIndex = (currentIndex + 1) % coverCycle.length;
              const nextCoverOverride = coverCycle[nextIndex];

              await Promise.all(
                selected.map((t) =>
                  t?.document?.setFlag?.(MODULE_ID, 'coverOverride', nextCoverOverride),
                ),
              );

              // Force controls to re-render to update icon
              ui.controls.render(true);
            } catch (e) {
              console.error('PF2E Visioner | Error cycling token cover:', e);
            }
          },
        });

        // AVS Kill Switch: Toggle AVS for selected tokens
        addTool(tokens.tools, {
          name: 'pf2e-visioner-avs-kill-switch',
          title: 'PF2E Visioner: Toggle AVS (Selected Tokens)',
          icon: 'fa-solid fa-power-off',
          button: true,
          onChange: async () => {
            try {
              const selectedTokens = canvas.tokens?.controlled ?? [];
              if (selectedTokens.length === 0) {
                ui.notifications.warn('No tokens selected');
                return;
              }

              const avsOverrideService = await import('../services/avs-override-service.js');
              
              // Check current state of first selected token
              const firstToken = selectedTokens[0];
              const currentState = avsOverrideService.getAVSKillSwitch(firstToken);
              const newState = !currentState;

              // Apply to all selected tokens
              await Promise.all(
                selectedTokens.map(token => avsOverrideService.setAVSKillSwitch(token, newState))
              );

              const message = newState 
                ? `AVS disabled for ${selectedTokens.length} token(s)`
                : `AVS enabled for ${selectedTokens.length} token(s)`;
              
              ui.notifications.info(message);
              
              // Force controls to re-render to update icon
              ui.controls.render(true);
            } catch (e) {
              console.error('[pf2e-visioner] AVS kill switch error', e);
              ui.notifications.error('Error toggling AVS kill switch');
            }
          },
        });

        // Purge: clear all Visioner scene data or selected token data
        addTool(tokens.tools, {
          name: 'pf2e-visioner-purge-scene',
          title: 'PF2E Visioner: Purge Data (Scene/Selected Tokens)',
          icon: 'fa-solid fa-trash',
          button: true,
          onChange: async () => {
            try {
              const selectedTokens = canvas.tokens?.controlled ?? [];

              if (selectedTokens.length > 0) {
                // Tokens selected - offer to clear all selected tokens' data
                const tokenNames = selectedTokens.map((t) => t.name).join(', ');
                const confirmed = await Dialog.confirm({
                  title: 'PF2E Visioner',
                  content: `<p>Clear all PF2E Visioner data for <strong>${selectedTokens.length === 1 ? tokenNames : `${selectedTokens.length} selected tokens`}</strong>? This will reset all visibility and cover relationships for ${selectedTokens.length === 1 ? 'this token' : 'all selected tokens'}.</p>`,
                  yes: () => true,
                  no: () => false,
                  defaultYes: false,
                });
                if (!confirmed) return;
                const avsOverrideService = await import('../services/avs-override-service.js');

                // Clear data for all selected tokens with comprehensive cleanup
                const { api } = await import('../api.js');
                await api.clearAllDataForSelectedTokens(selectedTokens);
              } else {
                // No tokens or multiple tokens selected - offer to clear entire scene
                const confirmed = await Dialog.confirm({
                  title: 'PF2E Visioner',
                  content: `<p>Clear all PF2E Visioner data for this scene? This cannot be undone.</p>`,
                  yes: () => true,
                  no: () => false,
                  defaultYes: false,
                });
                if (!confirmed) return;
                const avsOverrideService = await import('../services/avs-override-service.js');
                const { api } = await import('../api.js');
                await api.clearAllSceneData();
              }
            } catch (e) {
              console.error('[pf2e-visioner] purge scene error', e);
            }
          },
        });
      } else {
        console.warn(
          '[pf2e-visioner] Tokens tool not found. Control groups:',
          groups.map((c) => c?.name),
        );
      }

      // When selecting walls, show wall identifier if present on the control icon tooltip
      const showWallIdentifierTooltip = async () => {
        try {
          const selected = canvas?.walls?.controlled ?? [];
          if (!selected.length) return;
          const { MODULE_ID } = await import('../constants.js');
          selected.forEach((w) => {
            try {
              const idf = w?.document?.getFlag?.(MODULE_ID, 'wallIdentifier');
              if (idf && w?.controlIcon) w.controlIcon.tooltip = String(idf);
            } catch (_) {}
          });
        } catch (_) {}
      };
      Hooks.on('controlWall', showWallIdentifierTooltip);
    } catch (_) {
      console.error('[pf2e-visioner] getSceneControlButtons error', _);
    }
  });
}

function onGetTokenDirectoryEntryContext(html, options) {
  if (!game.user.isGM) return;
  options.push({
    name: 'PF2E_VISIONER.CONTEXT_MENU.MANAGE_TOKEN',
    icon: '<i class="fas fa-eye"></i>',
    callback: async (li) => {
      const tokenId = li.data('token-id');
      const token = canvas.tokens.get(tokenId);
      if (token) {
        const { openTokenManager } = await import('../api.js');
        await openTokenManager(token);
      }
    },
  });
}

function injectPF2eVisionerBox(app, root) {
  // Scene Config injection
  try {
    if (app?.object?.documentName === 'Scene' || app?.document?.documentName === 'Scene') {
      const container = (root?.jquery ? root[0] : root) || root;
      const form = container?.querySelector?.('form') || container;
      if (form && !form.querySelector('.pf2e-visioner-scene-settings')) {
        const fs = document.createElement('fieldset');
        fs.className = 'pf2e-visioner-scene-settings';
        const scene = app?.object || app?.document || canvas?.scene;
        const current = Number(scene?.getFlag?.(MODULE_ID, 'hiddenIndicatorHalf')) || 10;
        fs.innerHTML = `
          <legend>PF2E Visioner</legend>
          <div class="form-group" style="display:flex; flex-direction:column; gap:6px;">
            <label>Hidden Wall Indicator Width (half, px)</label>
            <div style="display:flex; align-items:center; gap:8px; width:100%;">
              <input type="range" min="1" max="30" step="1" name="flags.${MODULE_ID}.hiddenIndicatorHalf" value="${current}" oninput="this.nextElementSibling.value=this.value" style="flex:1 1 auto; width:100%;">
              <output style="min-width:2ch; text-align:right;">${current}</output>
            </div>
          </div>
        `;
        try {
          const basicsTab = form.querySelector(
            'div.tab[data-tab="basic"], div[data-tab="basics"], section[data-tab="basics"], div.tab:first-child',
          );
          (basicsTab || form).appendChild(fs);
        } catch (_) {
          form.appendChild(fs);
        }
      }
    }
  } catch (_) {}

  // The incoming "app" can represent several shapes depending on which sheet
  // is being rendered: a TokenConfig, PrototypeTokenConfig, or the PF2e
  // specialized PrototypeTokenConfigPF2e which may expose the Actor in
  // different places or provide a `prototypeToken` payload on the actor.
  const tokenDoc = app?.document || app?.token || app?.object?.document || null;

  // Resolve an Actor document robustly across these shapes. Try multiple
  // locations to account for PF2e's PrototypeTokenConfigPF2e variants.
  let actor = null;
  // Token document may directly reference its actor
  if (tokenDoc?.actor) actor = tokenDoc.actor;
  // Some token-like documents expose a parent (Actor)
  else if (tokenDoc?.parent) actor = tokenDoc.parent;
  // PF2e PrototypeTokenConfigPF2e sometimes exposes the actor via app.object.actor
  else if (app?.object?.actor) actor = app.object.actor;
  // Some PF2e sheets expose the actor itself as app.object
  else if (app?.object && (app.object.documentName === 'Actor' || app.object?.type))
    actor = app.object;
  // As a last-ditch, check app?.actor or app.options?.actor or app.options?.document
  else if (app?.actor) actor = app.actor;
  else if (app?.options?.actor) actor = app.options.actor;
  else if (app?.options?.document) actor = app.options.document;

  if (!actor) {
    return;
  }

  const panel = root.querySelector('div.tab[data-group="sheet"][data-tab="vision"]');
  if (!panel || panel.querySelector('.pf2e-visioner-box')) return;

  // Find the detection fieldset (used as an anchor) if present
  const detectionFS = [...panel.querySelectorAll('fieldset')].find(
    (fs) =>
      fs.querySelector('header.detection-mode') ||
      (fs.querySelector('legend')?.textContent || '').trim().toLowerCase().startsWith('detection'),
  );
  const box = document.createElement('fieldset');
  box.className = 'pf2e-visioner-box';

  // Current values: token flags may live on a Token document or inside an Actor's
  // `prototypeToken.flags` for prototype token configuration forms (PF2e).
  const readFlag = (key) => {
    return (
      tokenDoc?.getFlag?.(MODULE_ID, key) ??
      tokenDoc?.flags?.[MODULE_ID]?.[key] ??
      actor?.prototypeToken?.flags?.[MODULE_ID]?.[key]
    );
  };

  const stealthCurrent = readFlag('stealthDC') ?? '';
  const coverOverride = readFlag('coverOverride') || 'auto';
  const minPerceptionRank = Number(readFlag('minPerceptionRank') ?? 0);

  // Build content
  let inner = `
    <legend>PF2E Visioner</legend>
    <div class="form-group">
      <label>Cover</label>
      <div class="cover-override-buttons" style="display: flex; gap: 4px; margin-top: 4px;">
        <button type="button" class="visioner-icon-btn ${!coverOverride ? 'active' : ''}" 
                data-cover-override="auto" data-tooltip="Automatic Detection - Token provides cover based on coverage thresholds">
          <i class="fas fa-bolt-auto" style="color:#888"></i>
        </button>
        <button type="button" class="visioner-icon-btn ${coverOverride === 'none' ? 'active' : ''}" 
                data-cover-override="none" data-tooltip="No Cover - Token never provides cover regardless of thresholds">
          <i class="fas fa-shield-slash" style="color:var(--cover-none)"></i>
        </button>
        <button type="button" class="visioner-icon-btn ${coverOverride === 'lesser' ? 'active' : ''}" 
                data-cover-override="lesser" data-tooltip="Lesser Cover - Token always provides lesser cover">
          <i class="fa-regular fa-shield" style="color:var(--cover-lesser)"></i>
        </button>
        <button type="button" class="visioner-icon-btn ${coverOverride === 'standard' ? 'active' : ''}" 
                data-cover-override="standard" data-tooltip="Standard Cover - Token always provides standard cover">
          <i class="fas fa-shield-alt" style="color:var(--cover-standard)"></i>
        </button>
        <button type="button" class="visioner-icon-btn ${coverOverride === 'greater' ? 'active' : ''}" 
                data-cover-override="greater" data-tooltip="Greater Cover - Token always provides greater cover">
          <i class="fas fa-shield" style="color:var(--cover-greater)"></i>
        </button>
      </div>
      <input type="hidden" name="flags.${MODULE_ID}.coverOverride" value="${coverOverride || ''}">
      <p class="notes">Set how this token provides cover in combat.</p>
    </div>
  `;
  if (actor.type === 'loot') {
    inner += `
      <div class="form-group">
        <label>Stealth DC</label>
        <input type="number" inputmode="numeric" min="0" step="1" name="flags.${MODULE_ID}.stealthDC" value="${Number.isFinite(+stealthCurrent) ? +stealthCurrent : ''}">
      </div>
    `;
  }
  if (actor.type === 'hazard' || actor.type === 'loot') {
    inner += `
      <div class="form-group">
        <label>Minimum Perception Proficiency (to detect)</label>
        <select name="flags.${MODULE_ID}.minPerceptionRank">
          <option value="0" ${minPerceptionRank === 0 ? 'selected' : ''}>Untrained</option>
          <option value="1" ${minPerceptionRank === 1 ? 'selected' : ''}>Trained</option>
          <option value="2" ${minPerceptionRank === 2 ? 'selected' : ''}>Expert</option>
          <option value="3" ${minPerceptionRank === 3 ? 'selected' : ''}>Master</option>
          <option value="4" ${minPerceptionRank === 4 ? 'selected' : ''}>Legendary</option>
        </select>
      </div>
    `;
  }
  box.innerHTML = inner;

  // Add event listeners for cover override buttons
  try {
    const coverButtons = box.querySelectorAll('.cover-override-buttons .visioner-icon-btn');
    const hiddenInput = box.querySelector('input[name$=".coverOverride"]');

    coverButtons.forEach((button) => {
      button.addEventListener('click', (event) => {
        event.preventDefault();
        event.stopPropagation();

        const coverType = button.getAttribute('data-cover-override');

        // Remove active class from all cover override buttons
        coverButtons.forEach((btn) => btn.classList.remove('active'));

        // Always make the clicked button active (no toggle behavior - one must always be selected)
        button.classList.add('active');

        // Update the hidden input for the cover override
        if (hiddenInput) {
          // Set the value (empty string for auto, coverType for specific override)
          hiddenInput.value = coverType === 'auto' ? '' : coverType;
        }
      });
    });
  } catch (_) {}

  if (detectionFS) detectionFS.insertAdjacentElement('afterend', box);
  else panel.appendChild(box);
}

function onRenderWallConfig(app, html) {
  try {
    const root = html?.jquery ? html[0] : html;
    if (!root) return;
    const form = root.querySelector('form') || root;
    // Avoid duplicate injection
    if (form.querySelector('.pf2e-visioner-wall-settings')) return;

    // Build a simple fieldset with just the advanced settings button
    const fs = document.createElement('fieldset');
    fs.className = 'pf2e-visioner-wall-settings';
    fs.innerHTML = `
      <legend>PF2E Visioner</legend>
      <div class="form-group">
        <button type="button" class="visioner-btn" data-action="open-visioner-wall-quick" style="border:1px solid var(--pf2e-visioner-primary)">Open Advanced Wall Settings</button>
        <p class="notes">Configure cover settings, hidden walls, and other advanced options.</p>
      </div>
    `;

    // Append near Door Configuration or at form end
    const doorHeader = Array.from(form.querySelectorAll('label, h3, header, legend')).find((el) =>
      (el.textContent || '').toLowerCase().includes('door configuration'),
    );
    if (doorHeader && doorHeader.parentElement)
      doorHeader.parentElement.insertAdjacentElement('beforebegin', fs);
    else form.appendChild(fs);

    // Bind event handlers
    try {
      // Quick settings button
      const btn = fs.querySelector('[data-action="open-visioner-wall-quick"]');
      if (btn) {
        btn.addEventListener('click', async (ev) => {
          ev.preventDefault();
          ev.stopPropagation();
          const { VisionerWallQuickSettings } = await import(
            '../managers/wall-manager/wall-quick.js'
          );
          new VisionerWallQuickSettings(app.document).render(true);
        });
      }
    } catch (_) {}
  } catch (_) {}
}

// Removed: onGetSceneControlButtons for a separate 'visioner' control group<|MERGE_RESOLUTION|>--- conflicted
+++ resolved
@@ -35,8 +35,7 @@
     try {
       const tokenTools = ui.controls.controls?.tokens?.tools;
       const selected = canvas?.tokens?.controlled ?? [];
-<<<<<<< HEAD
-      
+
       // Update cover cycle tool
       const coverTool = getNamedTool(tokenTools, 'pf2e-visioner-cycle-token-cover');
       if (coverTool) {
@@ -47,7 +46,7 @@
           // Update icon and title based on first selected token's cover override
           const firstTokenOverride = selected[0]?.document?.getFlag?.(MODULE_ID, 'coverOverride');
           const currentCoverState = firstTokenOverride || 'auto';
-          
+
           switch (currentCoverState) {
             case 'auto':
               coverTool.icon = 'fa-solid fa-bolt-auto';
@@ -81,8 +80,10 @@
           avsTool.title = 'Toggle AVS (Selected Tokens)';
         } else {
           // Check if any selected token has AVS disabled
-          const hasDisabledAVS = selected.some(token => token.document?.getFlag?.(MODULE_ID, 'avs') === false);
-          
+          const hasDisabledAVS = selected.some(
+            (token) => token.document?.getFlag?.(MODULE_ID, 'avs') === false,
+          );
+
           if (hasDisabledAVS) {
             avsTool.icon = 'fa-solid fa-power-off';
             avsTool.title = 'Enable AVS (Selected Tokens)';
@@ -93,41 +94,6 @@
             avsTool.active = false;
           }
         }
-=======
-
-      if (!selected.length) {
-        tool.icon = 'fa-solid fa-bolt-auto';
-        tool.title = 'Cycle Token Cover (Selected Tokens)';
-        ui.controls.render();
-        return;
-      }
-
-      // Update icon and title based on first selected token's cover override
-      const firstTokenOverride = selected[0]?.document?.getFlag?.(MODULE_ID, 'coverOverride');
-      const currentCoverState = firstTokenOverride || 'auto';
-
-      switch (currentCoverState) {
-        case 'auto':
-          tool.icon = 'fa-solid fa-bolt-auto';
-          tool.title = 'Cycle Token Cover: Auto → No Cover';
-          break;
-        case 'none':
-          tool.icon = 'fa-solid fa-shield-slash';
-          tool.title = 'Cycle Token Cover: No Cover → Lesser Cover';
-          break;
-        case 'lesser':
-          tool.icon = 'fa-regular fa-shield';
-          tool.title = 'Cycle Token Cover: Lesser → Standard Cover';
-          break;
-        case 'standard':
-          tool.icon = 'fa-solid fa-shield-alt';
-          tool.title = 'Cycle Token Cover: Standard → Greater Cover';
-          break;
-        case 'greater':
-          tool.icon = 'fa-solid fa-shield';
-          tool.title = 'Cycle Token Cover: Greater → Auto';
-          break;
->>>>>>> a61d83f3
       }
 
       ui.controls.render();
@@ -768,7 +734,7 @@
               }
 
               const avsOverrideService = await import('../services/avs-override-service.js');
-              
+
               // Check current state of first selected token
               const firstToken = selectedTokens[0];
               const currentState = avsOverrideService.getAVSKillSwitch(firstToken);
@@ -776,15 +742,15 @@
 
               // Apply to all selected tokens
               await Promise.all(
-                selectedTokens.map(token => avsOverrideService.setAVSKillSwitch(token, newState))
+                selectedTokens.map((token) => avsOverrideService.setAVSKillSwitch(token, newState)),
               );
 
-              const message = newState 
+              const message = newState
                 ? `AVS disabled for ${selectedTokens.length} token(s)`
                 : `AVS enabled for ${selectedTokens.length} token(s)`;
-              
+
               ui.notifications.info(message);
-              
+
               // Force controls to re-render to update icon
               ui.controls.render(true);
             } catch (e) {
