import { MODULE_ID } from '../../../constants.js';
import { updateWallVisualsForEveryone } from '../../../services/socket.js';
import { updateWallVisuals } from '../../../services/visual-effects.js';
import { LightingPrecomputer } from './LightingPrecomputer.js';
/**
 * Handles token-related events and updates for the auto-visibility system.
 * Manages position changes, light updates, exclusions, and override validations.
 *
 * Follows SOLID principles by depending on abstractions rather than concrete implementations.
 *
 * @class TokenEventHandler
 */
export class TokenEventHandler {
  constructor(
    systemStateProvider,
    visibilityStateManager,
    spatialAnalyzer,
    exclusionManager,
    overrideValidationManager,
    positionManager,
    cacheManager = null,
    batchOrchestrator = null,
  ) {
    this.systemState = systemStateProvider;
    this.visibilityState = visibilityStateManager;
    this.spatialAnalyzer = spatialAnalyzer;
    this.exclusionManager = exclusionManager;
    this.overrideValidationManager = overrideValidationManager;
    this.positionManager = positionManager;
    this.cacheManager = cacheManager;
    this.batchOrchestrator = batchOrchestrator;
  }

  initialize() {
    // Token events
    Hooks.on('updateToken', this.handleTokenUpdate.bind(this));
    Hooks.on('createToken', this.handleTokenCreate.bind(this));
    Hooks.on('moveToken', this.handleMoveToken.bind(this));
  }

  async handleMoveToken(tokenDoc, updateData, options, userId) {
    // This fires for EVERY grid square during animation
    // We only want to process the FINAL destination
    // Use token-specific check if available, otherwise fall back to general check
    const shouldProcess = this.systemState.shouldProcessEventsForToken
      ? this.systemState.shouldProcessEventsForToken(tokenDoc)
      : this.systemState.shouldProcessEvents();

    if (!shouldProcess) {
      return;
    }

    // Check if this is the final move segment
    // The updateData has a 'chain' array - if it's empty, this is the final move
    const isFinalMove = !updateData.chain || updateData.chain.length === 0;

    if (!isFinalMove) {
      // This is an intermediate waypoint, skip processing
      return;
    }

    // This is the final destination, process visibility
    // Use destination from updateData - this is the final position after animation
    const finalX = updateData.destination?.x ?? tokenDoc.x;
    const finalY = updateData.destination?.y ?? tokenDoc.y;

    try {
      // Reapply rule element operations after movement to restore overrides
      await this._reapplyRuleElementsAfterMovement(tokenDoc);

      // Clear position-dependent caches since token has moved
      // CRITICAL: Clear lighting caches FIRST to set forceFreshComputation flag
      // This ensures subsequent batches bypass burst optimization and use fresh lighting
      const globalVisCache = this.cacheManager?.getGlobalVisibilityCache();
      LightingPrecomputer.clearLightingCaches(globalVisCache);
      this.cacheManager?.clearLosCache?.();
      this.cacheManager?.clearVisibilityCache?.();

      // CRITICAL: Clear VisionAnalyzer's internal caches for this specific token
      // The wall cache and capabilities cache can become stale when token moves
      if (this.visionAnalyzer?.clearCache) {
        this.visionAnalyzer.clearCache(tokenDoc);
      }

      if (this.overrideValidationManager) {
        this.overrideValidationManager.queueOverrideValidation(tokenDoc.id);
        this.overrideValidationManager.processQueuedValidations().catch(() => { });
        this.overrideValidationManager.processQueuedValidations().catch(() => { });
      }

      const movementChanges = {
        x: finalX,
        y: finalY,
      };

      this.visibilityState.markTokenChangedWithSpatialOptimization(tokenDoc, movementChanges);
    } catch (e) {
      console.warn('PF2E Visioner | Error processing move token:', e);
    }
  }

  async _reapplyRuleElementsAfterMovement(tokenDoc) {
    try {
      const token = tokenDoc.object;
      if (!token?.actor) return;

      const itemsWithRules = token.actor.items?.filter(i => {
        const rules = i.system?.rules || [];
<<<<<<< HEAD
        return rules.some(rule => rule.key === 'PF2eVisionerEffect');
      }) || [];
      for (const item of itemsWithRules) {
          if (Array.isArray(item.ruleElements)) {
          for (const ruleElement of item.ruleElements) {
            if (ruleElement.key === 'PF2eVisionerEffect' &&
=======
        return rules.some(rule => rule.key === 'PF2eVisionerEffect' || rule.key === 'PF2eVisionerVisibility');
      }) || [];
      for (const item of itemsWithRules) {
        const rules = item.system?.rules || [];
        const hasVisionerRules = rules.some(rule =>
          rule.key === 'PF2eVisionerEffect' || rule.key === 'PF2eVisionerVisibility'
        );

        if (hasVisionerRules && Array.isArray(item.ruleElements)) {
          for (const ruleElement of item.ruleElements) {
            if ((ruleElement.key === 'PF2eVisionerEffect' || ruleElement.key === 'PF2eVisionerVisibility') &&
>>>>>>> 6592ebb9
                typeof ruleElement.applyOperations === 'function') {
              await ruleElement.applyOperations();
            }
          }
        }
      }
    } catch (error) {
      console.warn('PF2E Visioner | Failed to reapply rule elements after movement:', error);
    }
  }

  /**
   * Handles token document updates
   * @param {Object} tokenDoc - The token document
   * @param {Object} changes - The changes object
   * @param {Object} options - Update options (includes animation flag)
   */
  handleTokenUpdate(tokenDoc, changes, options = {}) {
    this.systemState.debug(() => ({
      msg: 'handleTokenUpdate fired',
      tokenName: tokenDoc?.name,
      tokenId: tokenDoc?.id,
      changes,
      options,
      stack: new Error().stack,
    }));

    // Use token-specific check if available, otherwise fall back to general check
    const shouldProcess = this.systemState.shouldProcessEventsForToken
      ? this.systemState.shouldProcessEventsForToken(tokenDoc)
      : this.systemState.shouldProcessEvents();

    if (!shouldProcess) {
      this.systemState.debug(() => ({
        msg: 'handleTokenUpdate skipped - shouldProcess=false',
        tokenId: tokenDoc?.id,
      }));
      return;
    }

    // Early exit: if ONLY _id or non-visibility flags changed, skip processing
    const keys = Object.keys(changes);
    const relevantKeys = keys.filter(
      (k) => k !== '_id' && !k.startsWith('flags.') && k !== 'flags',
    );
    if (relevantKeys.length === 0 && !changes.flags?.[MODULE_ID]) {
      this.systemState.debug(() => ({
        msg: 'handleTokenUpdate skipped - no relevant changes',
        tokenId: tokenDoc?.id,
        keys,
      }));
      return;
    }

    try {
      this.systemState.debug('onTokenUpdate', tokenDoc.id, tokenDoc.name, Object.keys(changes));
    } catch { }

    // Analyze changes once to derive flags used throughout handling
    const changeFlags = this._analyzeChanges(changes);
    this.systemState.debug(() => ({
      msg: 'handleTokenUpdate changeFlags',
      tokenId: tokenDoc?.id,
      changeFlags,
    }));

    // Skip position updates during animation/dragging - only process completed movements
    const hasPositionChange = changes.x !== undefined || changes.y !== undefined;
    if (hasPositionChange) {
      // Set lastMovedTokenId BEFORE returning early so the hook can pick it up
      try {
        globalThis.game = globalThis.game || {};
        game.pf2eVisioner = game.pf2eVisioner || {};
        game.pf2eVisioner.lastMovedTokenId = tokenDoc.id;
      } catch { }

      const token = tokenDoc.object;

      // Check if token is currently animating or being dragged
      const isAnimating = token?._animation?.state !== 'completed';
      const isDragging = token?._dragHandle !== undefined && token?._dragHandle !== null;

      if (isAnimating || isDragging) {
        this.systemState.debug(() => ({
          msg: 'handleTokenUpdate skipped - animating or dragging',
          tokenId: tokenDoc?.id,
          isAnimating,
          isDragging,
        }));

        // CRITICAL: Notify batch orchestrator that token is moving BEFORE we skip
        // This ensures the orchestrator knows to defer batch processing until movement completes
        if (changeFlags.positionChanged && this.batchOrchestrator?.notifyTokenMovementStart) {
          this.batchOrchestrator.notifyTokenMovementStart();
        }

        // CRITICAL: Store the updated document position BEFORE returning early
        // This ensures the PositionManager has the correct destination position
        // when the batch eventually processes (either from moveToken or later updateToken)
        this.positionManager.storeUpdatedTokenDoc(tokenDoc.id, {
          id: tokenDoc.id,
          x: changes.x !== undefined ? changes.x : tokenDoc.x,
          y: changes.y !== undefined ? changes.y : tokenDoc.y,
          width: tokenDoc.width,
          height: tokenDoc.height,
          name: tokenDoc.name,
          elevation: tokenDoc.elevation,
        });

        // Also pin the destination position
        this.positionManager.pinTokenDestination(tokenDoc, changes);

        // If animating (e.g., remote player movement), wait for animation to complete
        if (isAnimating && token?._animation?.promise) {
          const tokenId = tokenDoc.id;
          const movementChanges = {
            x: changes.x ?? tokenDoc.x,
            y: changes.y ?? tokenDoc.y,
          };

          token._animation.promise
            .then(() => {
              // After animation completes, clear position-dependent caches and trigger visibility recalculation
              try {
                const globalVisCache = this.cacheManager?.getGlobalVisibilityCache();
                LightingPrecomputer.clearLightingCaches(globalVisCache);
                this.cacheManager?.clearLosCache?.();
                this.cacheManager?.clearVisibilityCache?.();

                // CRITICAL: Clear VisionAnalyzer's internal caches for this specific token
                const tokenDocObj = canvas.tokens?.get(tokenId)?.document;
                if (tokenDocObj && this.visionAnalyzer?.clearCache) {
                  this.visionAnalyzer.clearCache(tokenDocObj);
                }

                // Trigger visibility recalculation with spatial optimization
                if (tokenDocObj) {
                  this.visibilityState.markTokenChangedWithSpatialOptimization(
                    tokenDocObj,
                    movementChanges,
                  );
                }

                // Queue override validation
                if (this.overrideValidationManager) {
                  this.overrideValidationManager.queueOverrideValidation(tokenId);
                  this.overrideValidationManager.processQueuedValidations().catch(() => { });
                }
              } catch (e) {
                console.warn('PF2E Visioner | Error processing validation after animation:', e);
              }
            })
            .catch(() => {
              /* ignore animation errors */
            });
          return; // Early return only when we have a promise to wait for
        }

        // If animating but no promise, or if dragging, skip this update
        // The moveToken hook or a later updateToken will handle it when animation completes
        return;
      }

      // Check if token was dragged to the same position (no actual movement)
      const oldX = tokenDoc.x;
      const oldY = tokenDoc.y;
      const newX = changes.x ?? oldX;
      const newY = changes.y ?? oldY;

      if (oldX === newX && oldY === newY) {
        // Token dragged but released at same position - clear cached data
        this.positionManager.clearUpdatedTokenDocsCache(tokenDoc.id);
        this.systemState.debug('token-drag-same-position', tokenDoc.id, 'cleared cached positions');
        return;
      }
    }

    // Early light change detection (handles nested dotted paths like "light.bright")
    if (changeFlags.lightChanged) {
      this.systemState.debug(() => ({
        msg: 'handleTokenUpdate light change detected',
        tokenId: tokenDoc?.id,
        lightChanges: changes.light,
      }));
      // Token light changes affect visibility but not LOS; clear only visibility cache
      try {
        this.cacheManager?.clearVisibilityCache?.();
      } catch {
        /* best-effort */
      }

      // Defer recalculation until after Foundry refreshes lighting, so we read updated sources
      let scheduled = false;
      const startTime = performance.now();
      try {
        globalThis.game = globalThis.game || {};
        game.pf2eVisioner = game.pf2eVisioner || {};
        game.pf2eVisioner.suppressLightingRefresh = true;

        Hooks.once('lightingRefresh', () => {
          try {
            this._handleLightChangeWithSpatialOptimization(tokenDoc, changes);
          } finally {
            delete game.pf2eVisioner.suppressLightingRefresh;
          }
        });
        scheduled = true;
      } catch (error) {
        /* ignore */
        console.warn('[PF2E Visioner] Failed to schedule lightingRefresh hook:', error);
        delete game.pf2eVisioner?.suppressLightingRefresh;
      }

      // Fallback: if the hook didn't schedule, use a short timeout
      if (!scheduled) {
        setTimeout(() => {
          try {
            this._handleLightChangeWithSpatialOptimization(tokenDoc, changes);
          } finally {
            delete game.pf2eVisioner?.suppressLightingRefresh;
          }
        }, 50);
      }
      // Continue processing other changes (e.g., movement) for position pinning
    }

    // Movement action changes (flying vs grounded) affect tremorsense detection
    // Clear visibility cache to avoid stale tremorsense results
    if (changeFlags.movementActionChanged) {
      try {
        this.cacheManager?.clearVisibilityCache?.();
      } catch {
        /* best-effort */
      }
    }

    // Hidden flag toggle - recalculate everyone
    if (Object.prototype.hasOwnProperty.call(changes, 'hidden')) {
      this.systemState.debug(() => ({
        msg: 'handleTokenUpdate hidden toggle',
        tokenId: tokenDoc?.id,
        hidden: changes.hidden,
      }));
      this._handleHiddenToggle(tokenDoc, changes);
      return;
    }

    const isHidden = tokenDoc.hidden === true;

    // Log wall flag changes for debugging
    if (changeFlags.wallFlagsChanged) {
      this.systemState.debug('wall-flags-detected', tokenDoc.id, changes.flags?.[MODULE_ID]?.walls);
    }

    // Handle light emitter movement (global recalculation)
    const emitterMoved = changeFlags.positionChanged && this._tokenEmitsLight(tokenDoc, changes);
    if (emitterMoved) {
      this.systemState.debug(() => ({
        msg: 'handleTokenUpdate light emitter moved - global recalc',
        tokenId: tokenDoc?.id,
      }));
      this.systemState.debug(
        'emitter-moved: global recalculation for token light move',
        tokenDoc.id,
      );
      this.visibilityState.markTokenChangedWithSpatialOptimization();
      // Continue processing to pin positions
    }

    // Handle hidden tokens (with sneak special case)
    if (isHidden && !changeFlags.lightChanged && !emitterMoved) {
      this.systemState.debug(() => ({
        msg: 'handleTokenUpdate hidden token',
        tokenId: tokenDoc?.id,
      }));
      this._handleHiddenToken(tokenDoc, changes);
      return;
    }

    // Handle excluded tokens (with sneak special case)
    if (this._handleExcludedToken(tokenDoc, changes)) {
      this.systemState.debug(() => ({
        msg: 'handleTokenUpdate excluded token',
        tokenId: tokenDoc?.id,
      }));
      return;
    }

    // Process relevant changes
    if (this._hasRelevantChanges(changeFlags)) {
      this.systemState.debug(() => ({
        msg: 'handleTokenUpdate processing relevant changes',
        tokenId: tokenDoc?.id,
        changeFlags,
      }));
      this._processRelevantChanges(tokenDoc, changes, changeFlags);
    } else {
      this.systemState.debug(() => ({
        msg: 'handleTokenUpdate no relevant changes',
        tokenId: tokenDoc?.id,
      }));
    }
  }

  /**
   * Handle token creation
   * @param {TokenDocument} tokenDoc
   */
  handleTokenCreate(tokenDoc) {
    this.systemState.debug(() => ({
      msg: 'handleTokenCreate fired',
      tokenName: tokenDoc?.name,
      tokenId: tokenDoc?.id,
      stack: new Error().stack,
    }));

    if (!this.systemState.shouldProcessEvents()) return;

    try {
      const tok = canvas.tokens?.get?.(tokenDoc.id);
      if (tok && this.exclusionManager.isExcludedToken(tok)) return;
    } catch {
      /* ignore */
    }

    this.visibilityState.markTokenChangedImmediate(tokenDoc.id);
  }

  /**
   * Handles token deletion
   * @param {Object} tokenDoc - The token document
   */
  handleTokenDelete(tokenDoc) {
    if (!this.systemState.shouldProcessEvents()) return;

    // Clean up any pending changes for this token
    this.visibilityState.removeChangedToken(tokenDoc.id);
  }

  // Private helper methods

  _handleHiddenToggle(tokenDoc, changes) {
    try {
      // Check if this is an invisible token being un-Foundry-hidden
      const wasHidden = changes.hidden === false; // Being un-hidden
      const token = tokenDoc.object;

      if (wasHidden && token?.actor) {
        // Check if the token has invisible condition
        const isInvisible =
          token.actor.hasCondition?.('invisible') ||
          token.actor.system?.conditions?.invisible?.active ||
          token.actor.conditions?.has?.('invisible');

        if (isInvisible) {
          // Import ConditionManager to handle special invisible state setup
          // Wait for this to complete before doing global recalculation
          import('../ConditionManager.js')
            .then(async ({ ConditionManager }) => {
              const conditionManager = ConditionManager.getInstance();
              await conditionManager.handleFoundryUnhideInvisible(token);

              const ids = canvas.tokens?.placeables?.map((t) => t.document.id) || [];
              this.visibilityState.recalculateForTokens(ids);
            })
            .catch((error) => {
              console.warn('Failed to handle Foundry unhide for invisible token:', error);
              // Fallback: still do the global recalculation
              const ids = canvas.tokens?.placeables?.map((t) => t.document.id) || [];
              this.visibilityState.recalculateForTokens(ids);
            });

          // Return early - don't do the global recalculation immediately
          return;
        }
      }

      // Always do the global recalculation (unless we returned early above)
      const ids = canvas.tokens?.placeables?.map((t) => t.document.id) || [];
      this.visibilityState.recalculateForTokens(ids);
    } catch (error) {
      console.warn('Error in _handleHiddenToggle:', error);
    }
  }

  _analyzeChanges(changes) {
    const keys = Object.keys(changes || {});
    const hasPrefix = (prefix) => keys.some((k) => k === prefix || k.startsWith(prefix + '.'));
    return {
      positionChanged:
        changes.x !== undefined || changes.y !== undefined || changes.elevation !== undefined,
      lightChanged: changes.light !== undefined || hasPrefix('light'),
      visionChanged: changes.vision !== undefined || hasPrefix('vision'),
      effectsChanged: changes.actorData?.effects !== undefined || changes.actorData !== undefined,
      wallFlagsChanged: changes.flags?.[MODULE_ID]?.walls !== undefined,
      movementActionChanged: changes.movementAction !== undefined,
    };
  }

  _tokenEmitsLight(tokenDoc, changes) {
    try {
      const lightConfig = changes.light !== undefined ? changes.light : tokenDoc.light;
      if (!lightConfig) return false;
      return lightConfig.enabled === true && (lightConfig.bright > 0 || lightConfig.dim > 0);
    } catch {
      return false;
    }
  }

  _handleLightChangeWithSpatialOptimization(tokenDoc, changes) {
    const startTime = performance.now();
    try {
      const gridSize = canvas.grid?.size || 1;
      const tokenPos = {
        x: tokenDoc.x + (tokenDoc.width * gridSize) / 2,
        y: tokenDoc.y + (tokenDoc.height * gridSize) / 2,
      };

      const affectedTokens = this.spatialAnalyzer.getAffectedTokens(
        tokenPos,
        tokenPos,
        tokenDoc.id,
      );

      this.visibilityState.markTokenChangedImmediate(tokenDoc.id);
      affectedTokens.forEach((token) => {
        this.visibilityState.markTokenChangedImmediate(token.document.id);
      });
    } catch (error) {
      console.error(
        '[PF2E Visioner] Spatial optimization failed, falling back to full recalculation:',
        error,
      );
      this.systemState.debug('light-change-spatial-fallback', tokenDoc.id, error);
      this.visibilityState.markAllTokensChangedImmediate();
    }
  }

  _handleHiddenToken(tokenDoc, changes) {
    // Carve-out: if this token is sneaking and moved, still queue override validation
    try {
      const tokHidden = canvas.tokens?.get?.(tokenDoc.id);
      const positionChangedHidden = changes.x !== undefined || changes.y !== undefined;
      const isSneakingHidden = tokHidden?.document?.getFlag?.(MODULE_ID, 'sneak-active');

      if (isSneakingHidden && positionChangedHidden) {
        try {
          globalThis.game = globalThis.game || {};
          game.pf2eVisioner = game.pf2eVisioner || {};
          game.pf2eVisioner.lastMovedTokenId = tokenDoc.id;
        } catch { }
        this.overrideValidationManager.queueOverrideValidation(tokenDoc.id);
      }
    } catch {
      /* best-effort */
    }
  }

  _handleExcludedToken(tokenDoc, changes) {
    try {
      const tok = canvas.tokens?.get?.(tokenDoc.id);
      if (tok && this.exclusionManager.isExcludedToken(tok)) {
        // Carve-out: if token is excluded due to sneaking, still queue override validation on movement
        const positionChangedExcluded = changes.x !== undefined || changes.y !== undefined;
        const isSneakingExcluded = tok?.document?.getFlag?.(MODULE_ID, 'sneak-active');

        if (isSneakingExcluded && positionChangedExcluded) {
          try {
            globalThis.game = globalThis.game || {};
            game.pf2eVisioner = game.pf2eVisioner || {};
            game.pf2eVisioner.lastMovedTokenId = tokenDoc.id;
          } catch { }
          this.overrideValidationManager.queueOverrideValidation(tokenDoc.id);
        }
        return true; // Token was excluded
      }
    } catch {
      /* ignore */
    }
    return false; // Token was not excluded
  }

  _hasRelevantChanges(changeFlags) {
    return (
      changeFlags.positionChanged ||
      changeFlags.lightChanged ||
      changeFlags.visionChanged ||
      changeFlags.effectsChanged ||
      changeFlags.wallFlagsChanged ||
      changeFlags.movementActionChanged
    );
  }

  _processRelevantChanges(tokenDoc, changes, changeFlags) {
    // Handle wall flag changes first - these affect visual wall rendering
    if (changeFlags.wallFlagsChanged) {
      this._handleWallFlagChanges(tokenDoc);
    }

    // Store the updated document for position calculations
    this._storeUpdatedDocument(tokenDoc, changes);

    // Pin final destination center for smooth animations
    this._pinTokenPosition(tokenDoc, changes, changeFlags.positionChanged);

    // Handle visibility recalculation
    this._handleVisibilityRecalculation(tokenDoc, changes, changeFlags);

    // Handle override validation for movement
    if (changeFlags.positionChanged) {
      this._handleMovementOverrides(tokenDoc);
    }
  }

  _storeUpdatedDocument(tokenDoc, changes) {
    this.positionManager.storeUpdatedTokenDoc(tokenDoc.id, {
      id: tokenDoc.id,
      x: changes.x !== undefined ? changes.x : tokenDoc.x,
      y: changes.y !== undefined ? changes.y : tokenDoc.y,
      width: tokenDoc.width,
      height: tokenDoc.height,
      name: tokenDoc.name,
    });

    this.systemState.debug('store-updatedDoc', tokenDoc.id, {
      x: changes.x ?? tokenDoc.x,
      y: changes.y ?? tokenDoc.y,
      w: tokenDoc.width,
      h: tokenDoc.height,
    });
  }

  _pinTokenPosition(tokenDoc, changes, positionChanged) {
    try {
      if (positionChanged && canvas?.grid?.size) {
        const cx =
          (changes.x !== undefined ? changes.x : tokenDoc.x) +
          (tokenDoc.width * canvas.grid.size) / 2;
        const cy =
          (changes.y !== undefined ? changes.y : tokenDoc.y) +
          (tokenDoc.height * canvas.grid.size) / 2;

        // Use shorter pin duration to reduce visual teleport effect
        const pinDuration = Math.min(this.positionManager.getPinDurationMs(), 500); // Max 500ms

        this.positionManager.pinPosition(tokenDoc.id, {
          x: cx,
          y: cy,
          elevation: changes.elevation !== undefined ? changes.elevation : tokenDoc.elevation || 0,
          until: Date.now() + pinDuration,
        });

        this.systemState.debug('pin-position', tokenDoc.id, {
          x: cx,
          y: cy,
          untilMs: pinDuration,
        });
      }
    } catch {
      /* ignore */
    }
  }

  _handleVisibilityRecalculation(tokenDoc, changes, changeFlags) {
    if (changeFlags.lightChanged) {
      this.systemState.debug(() => ({
        msg: '_handleVisibilityRecalculation light changed - mark all',
        tokenId: tokenDoc?.id,
      }));
      this.visibilityState.markAllTokensChangedImmediate();
    } else if (changeFlags.movementActionChanged) {
      this.systemState.debug(() => ({
        msg: '_handleVisibilityRecalculation movement action changed',
        tokenId: tokenDoc?.id,
      }));
      // Movement action affects tremorsense detection (flying vs grounded)
      // Need to recalculate for tokens that might detect this one via tremorsense
      this.visibilityState.markTokenChangedImmediate(tokenDoc.id);
    } else if (changeFlags.positionChanged) {
      this.systemState.debug(() => ({
        msg: '_handleVisibilityRecalculation position changed - spatial optimization',
        tokenId: tokenDoc?.id,
        x: changes.x,
        y: changes.y,
      }));
      try {
        const globalVisCache = this.cacheManager?.getGlobalVisibilityCache();
        LightingPrecomputer.clearLightingCaches(globalVisCache);
        this.cacheManager?.clearLosCache?.();
        this.cacheManager?.clearVisibilityCache?.();
      } catch {
        /* best-effort */
      }

      // Notify batch orchestrator that token is moving to delay processing
      if (this.batchOrchestrator?.notifyTokenMovementStart) {
        this.batchOrchestrator.notifyTokenMovementStart();
      }
      this.visibilityState.markTokenChangedWithSpatialOptimization(tokenDoc, changes);
    } else {
      this.systemState.debug(() => ({
        msg: '_handleVisibilityRecalculation other change - mark token',
        tokenId: tokenDoc?.id,
      }));
      this.visibilityState.markTokenChangedImmediate(tokenDoc.id);
    }
  }

  _handleMovementOverrides(tokenDoc) {
    // Persist the actual mover for downstream UI
    try {
      globalThis.game = globalThis.game || {};
      game.pf2eVisioner = game.pf2eVisioner || {};
      game.pf2eVisioner.lastMovedTokenId = tokenDoc.id;
      this.systemState.debug('set lastMovedTokenId', tokenDoc.id);
    } catch { }

    // Queue override validation for the moved token
    this.overrideValidationManager.queueOverrideValidation(tokenDoc.id);
  }

  _handleWallFlagChanges(tokenDoc) {
    try {
      this.systemState.debug('wall-flags-changed', tokenDoc.id, 'triggering wall visual update');

      // Update wall visuals for all clients with per-player visibility
      // Each client will apply their own visibility permissions for this token's changes
      updateWallVisualsForEveryone(tokenDoc.id);

      // Also update locally to ensure immediate feedback
      updateWallVisuals(tokenDoc.id).catch((error) => {
        console.warn(
          'PF2E Visioner | TokenEventHandler - Error updating local wall visuals:',
          error,
        );
      });
    } catch (error) {
      console.warn('PF2E Visioner | TokenEventHandler - Error handling wall flag changes:', error);
    }
  }
}<|MERGE_RESOLUTION|>--- conflicted
+++ resolved
@@ -106,26 +106,12 @@
 
       const itemsWithRules = token.actor.items?.filter(i => {
         const rules = i.system?.rules || [];
-<<<<<<< HEAD
         return rules.some(rule => rule.key === 'PF2eVisionerEffect');
       }) || [];
       for (const item of itemsWithRules) {
           if (Array.isArray(item.ruleElements)) {
           for (const ruleElement of item.ruleElements) {
             if (ruleElement.key === 'PF2eVisionerEffect' &&
-=======
-        return rules.some(rule => rule.key === 'PF2eVisionerEffect' || rule.key === 'PF2eVisionerVisibility');
-      }) || [];
-      for (const item of itemsWithRules) {
-        const rules = item.system?.rules || [];
-        const hasVisionerRules = rules.some(rule =>
-          rule.key === 'PF2eVisionerEffect' || rule.key === 'PF2eVisionerVisibility'
-        );
-
-        if (hasVisionerRules && Array.isArray(item.ruleElements)) {
-          for (const ruleElement of item.ruleElements) {
-            if ((ruleElement.key === 'PF2eVisionerEffect' || ruleElement.key === 'PF2eVisionerVisibility') &&
->>>>>>> 6592ebb9
                 typeof ruleElement.applyOperations === 'function') {
               await ruleElement.applyOperations();
             }
