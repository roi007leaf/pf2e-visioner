/**
 * Adapter for converting token-based visibility calculations to stateless format
 *
 * This adapter bridges the existing VisibilityCalculator (which works with Token objects)
 * and the new StatelessVisibilityCalculator (which works with standardized JSON inputs).
 *
 * @module VisibilityCalculatorAdapter
 */

import { FeatsHandler } from '../chat/services/FeatsHandler.js';
import { MODULE_ID } from '../constants.js';
import { calculateDistanceInFeet } from '../helpers/geometry-utils.js';
import { ConcealmentRegionBehavior } from '../regions/ConcealmentRegionBehavior.js';
import { LevelsIntegration } from '../services/LevelsIntegration.js';
import { getLogger } from '../utils/logger.js';
import { calculateVisibility } from './StatelessVisibilityCalculator.js';

const log = getLogger('AVS/VisibilityAdapter');

/**
 * Convert token and game state to standardized visibility input
 *
 * @param {Token} observer - The observing token
 * @param {Token} target - The target token
 * @param {Object} lightingCalculator - Lighting calculator to determine target lighting level
 * @param {Object} visionAnalyzer - Vision analyzer to extract observer capabilities
 * @param {Object} conditionManager - Condition manager to check observer conditions
 * @param {Object} lightingRasterService - Lighting raster service for ray darkness checks
 * @param {Object} options - Optional calculation options
 * @returns {Promise<Object>} Standardized visibility input for StatelessVisibilityCalculator
 */
export async function tokenStateToInput(
  observer,
  target,
  lightingCalculator,
  visionAnalyzer,
  conditionManager,
  lightingRasterService,
  options = {},
) {
  // Guard against null tokens or missing documents
  if (!observer || !target || !observer.document || !target.document) {
    return null;
  }

  // Calculate positions first (needed by multiple functions)
  const observerPosition = {
    x: observer.document.x + (observer.document.width * canvas.grid.size) / 2,
    y: observer.document.y + (observer.document.height * canvas.grid.size) / 2,
    elevation: observer.document.elevation || 0,
  };

  const targetPosition = {
    x: target.document.x + (target.document.width * canvas.grid.size) / 2,
    y: target.document.y + (target.document.height * canvas.grid.size) / 2,
    elevation: target.document.elevation || 0,
  };

  const targetState = extractTargetState(
    target,
    lightingCalculator,
    options,
    observerPosition,
    targetPosition,
  );

  // Calculate distance for sense range filtering using PF2e rules (5-10-5 diagonal pattern)
  // Use Levels integration for 3D distance if available
  let distanceInFeet = calculateDistanceInFeet(observer, target);
  const levelsIntegration = LevelsIntegration.getInstance();
  if (levelsIntegration.isActive) {
    const distance3D = levelsIntegration.getTotalDistance(observer, target);
    if (distance3D !== Infinity) {
      const feetPerGrid = canvas.scene?.grid?.distance || 5;
      distanceInFeet = distance3D * feetPerGrid;
    }
  }

  const observerState = extractObserverState(
    observer,
    visionAnalyzer,
    conditionManager,
    lightingCalculator,
    options,
    distanceInFeet,
  );

  // Check if there's line of sight (no sight-blocking walls)
  // However, if either observer or target is in magical darkness, the darkness polygon might be
  // incorrectly treated as a sight-blocking wall. In those cases, ignore the LOS check and let
  // the darkvision/lighting logic handle visibility properly.

  // Get ray darkness information if lightingRasterService is available
  let rayDarkness = null;

  // Use precomputed lighting if available to avoid expensive ray checks
  let linePassesThroughDarkness = false;
  let rayDarknessRank = 0;

  if (options?.precomputedLights) {
    // Use precomputed data - much faster than ray intersection
    const observerLight = options.precomputedLights.get(observer.document.id);
    const targetLight = options.precomputedLights.get(target.document.id);

    // Check if tokens themselves are in darkness
    if (observerLight?.darknessRank > 0 || targetLight?.darknessRank > 0) {
      linePassesThroughDarkness = true;
      rayDarknessRank = Math.max(observerLight?.darknessRank || 0, targetLight?.darknessRank || 0);
    }

    // CRITICAL: Also check for darkness BETWEEN tokens, even with precomputed data
    // Precomputed lighting only tells us about token positions, not the ray between them
    if (!linePassesThroughDarkness) {
      const result = await checkDarknessRayIntersection(
        lightingRasterService,
        observer,
        target,
        observerPosition,
        targetPosition,
      );
      linePassesThroughDarkness = result.linePassesThroughDarkness;
      rayDarknessRank = Math.max(rayDarknessRank, result.rayDarknessRank);
    }
  } else {
    // Fallback to expensive ray check only if no precomputed data
    const result = await checkDarknessRayIntersection(
      lightingRasterService,
      observer,
      target,
      observerPosition,
      targetPosition,
    );
    linePassesThroughDarkness = result.linePassesThroughDarkness;
    rayDarknessRank = result.rayDarknessRank;
  }

  // Allow skipping LOS check via options (useful for diagnostic APIs)
  let hasLineOfSight;
  let losSource = 'none';
  if (options?.skipLOS) {
    hasLineOfSight = undefined;
    losSource = 'skipped';
  } else if (options?.precomputedLOS) {
    // Use precomputed LOS if available (much faster than recalculating)
    const losKey = `${observer.document.id}-${target.document.id}`;
    hasLineOfSight = options.precomputedLOS.get(losKey);
    if (hasLineOfSight === undefined) {
      hasLineOfSight = visionAnalyzer.hasLineOfSight(observer, target);
      losSource = 'fresh-fallback';
      log.debug(() => ({
        msg: 'LOS-not-in-precomputed-cache',
        observerName: observer?.name,
        targetName: target?.name,
        losKey,
        result: hasLineOfSight,
      }));
    } else {
      losSource = 'precomputed';
    }
  } else {
    hasLineOfSight = visionAnalyzer.hasLineOfSight(observer, target);
    losSource = 'fresh';
  }

  log.debug(() => ({
    msg: 'LOS-check',
    observerName: observer?.name,
    targetName: target?.name,
    hasLineOfSight,
    losSource,
  }));
  const soundBlocked = visionAnalyzer.isSoundBlocked(observer, target);

  if (linePassesThroughDarkness && rayDarknessRank > 0) {
    // Map darkness rank to lighting level for the ray
    let rayLightingLevel = 'darkness';
    if (rayDarknessRank >= 4) {
      rayLightingLevel = 'greaterMagicalDarkness';
    } else if (rayDarknessRank >= 1) {
      rayLightingLevel = 'magicalDarkness';
    }

    rayDarkness = {
      passesThroughDarkness: true,
      rank: rayDarknessRank,
      lightingLevel: rayLightingLevel,
    };
  }

  return {
    target: targetState,
    observer: observerState,
    rayDarkness: rayDarkness,
    soundBlocked: soundBlocked, // Add sound blocking information
    hasLineOfSight: hasLineOfSight, // Add line of sight information
  };
}

/**
 * Extract target state from token and game state
 */
function extractTargetState(
  target,
  lightingCalculator,
  options,
  observerPosition = null,
  targetPosition = null,
) {
  // Get lighting level at target position
  if (!targetPosition) {
    targetPosition = {
      x: target.document.x + (target.document.width * canvas.grid.size) / 2,
      y: target.document.y + (target.document.height * canvas.grid.size) / 2,
      elevation: target.document.elevation || 0,
    };
  }

  // Use precomputed lighting if available (much faster)
  let lightLevel;
  if (options?.precomputedLights) {
    const precomputed = options.precomputedLights.get(target.document.id);
    if (precomputed) {
      lightLevel = precomputed;
    } else {
      lightLevel = lightingCalculator.getLightLevelAt(targetPosition, target);
    }
  } else {
    lightLevel = lightingCalculator.getLightLevelAt(targetPosition, target);
  }

  // Map lighting calculator output to standard format
  let lightingLevel = 'bright';
  if (lightLevel) {
    const darknessRank = lightLevel.darknessRank ?? 0;
    const isDarknessSource = lightLevel.isDarknessSource ?? false;

    if (darknessRank >= 4 && isDarknessSource) {
      // Rank 4+ magical darkness (e.g., heightened Darkness spell)
      lightingLevel = 'greaterMagicalDarkness';
    } else if (darknessRank >= 1 && isDarknessSource) {
      // Rank 1-3 magical darkness (e.g., Darkness spell)
      lightingLevel = 'magicalDarkness';
    } else if (darknessRank >= 1 || lightLevel.level === 'darkness') {
      // Natural darkness (no light sources)
      lightingLevel = 'darkness';
    } else if (lightLevel.level === 'dim') {
      lightingLevel = 'dim';
    } else {
      lightingLevel = 'bright';
    }
  }

  // Check for concealment (from terrain, effects, etc.)
  let concealment = extractConcealment(target, options);

  // Check for region-based concealment (if observer position is available)
  if (!concealment && observerPosition && targetPosition) {
    const regionConcealment = checkRegionConcealment(observerPosition, targetPosition);
    concealment = regionConcealment;
  } else if (!observerPosition || !targetPosition) {
  }

  // Extract auxiliary conditions (invisible, etc.)
  const auxiliary = extractAuxiliaryConditions(target, options);

  // Extract traits from actor (for lifesense and other sense checks)
  const traits = target?.actor?.system?.traits?.value ?? [];

  return {
    lightingLevel,
    concealment,
    auxiliary,
    traits,
    movementAction: target.document.movementAction, // Add elevation for tremorsense checks
  };
}

/**
 * Extract observer state from token and game state
 *
 * Extracts observer's vision capabilities, senses, conditions, and lighting level.
 * Uses capabilities.sensingSummary as the single source of truth for all senses.
 * Filters senses by range to ensure only in-range senses are passed to visibility calculator.
 *
 * @param {Token} observer - The observing token
 * @param {Object} visionAnalyzer - Vision analyzer instance
 * @param {Object} conditionManager - Condition manager instance
 * @param {Object} lightingCalculator - Lighting calculator instance
 * @param {Object} options - Additional options
 * @param {number} distanceInFeet - Distance to target in feet (for range filtering)
 * @returns {Object} Observer state for StatelessVisibilityCalculator
 */
function extractObserverState(
  observer,
  visionAnalyzer,
  conditionManager,
  lightingCalculator,
  options,
  distanceInFeet,
) {
  // Use precomputed senses if available (much faster)
  let visionCapabilities;
  if (options?.precomputedSenses) {
    visionCapabilities = options.precomputedSenses.get(observer.document.id);
    if (!visionCapabilities) {
      visionCapabilities = visionAnalyzer.getVisionCapabilities(observer);
    }
  } else {
    visionCapabilities = visionAnalyzer.getVisionCapabilities(observer);
  }

  // Extract precise and imprecise senses from sensingSummary (single source of truth)
  // Filter by range - only include senses that can reach the target
  const precise = extractPreciseSenses(visionCapabilities, distanceInFeet);
  const imprecise = extractImpreciseSenses(visionCapabilities, distanceInFeet);

  // Extract observer conditions
  const conditions = {
    blinded: conditionManager.isBlinded(observer),
    deafened: conditionManager.isDeafened?.(observer) ?? false,
    dazzled: conditionManager.isDazzled(observer),
  };

  // Extract observer's lighting level (needed for magical darkness rules)
  const observerPosition = {
    x: observer.document.x + (observer.document.width * canvas.grid.size) / 2,
    y: observer.document.y + (observer.document.height * canvas.grid.size) / 2,
    elevation: observer.document.elevation || 0,
  };

  // Use precomputed lighting if available (much faster)
  let observerLightLevel;
  if (options?.precomputedLights) {
    const precomputed = options.precomputedLights.get(observer.document.id);
    if (precomputed) {
      observerLightLevel = precomputed;
    } else {
      observerLightLevel = lightingCalculator.getLightLevelAt(observerPosition, observer);
    }
  } else {
    observerLightLevel = lightingCalculator.getLightLevelAt(observerPosition, observer);
  }
  let observerLightingLevel = 'bright';

  if (observerLightLevel) {
    const darknessRank = observerLightLevel.darknessRank ?? 0;
    const isDarknessSource = observerLightLevel.isDarknessSource ?? false;

    if (darknessRank >= 4 && isDarknessSource) {
      observerLightingLevel = 'greaterMagicalDarkness';
    } else if (darknessRank >= 1 && isDarknessSource) {
      observerLightingLevel = 'magicalDarkness';
    } else if (darknessRank >= 1 || observerLightLevel.level === 'darkness') {
      observerLightingLevel = 'darkness';
    } else if (observerLightLevel.level === 'dim') {
      observerLightingLevel = 'dim';
    } else {
      observerLightingLevel = 'bright';
    }
  }

  return {
    precise,
    imprecise,
    conditions,
    lightingLevel: observerLightingLevel, // Observer's own lighting level
    movementAction: observer.document.movementAction, // Observer's movement action for tremorsense checks
    _visionAnalyzer: visionAnalyzer, // Pass through for fallback checks
    _observer: observer, // Pass through for fallback checks
  };
}

/**
 * Extract precise senses from vision capabilities
 * Uses sensingSummary as single source of truth - NO hardcoded ranges
 * Filters senses by range - only includes senses that can reach the target distance.
 *
 * @param {Object} capabilities - Vision capabilities from VisionAnalyzer
 * @param {number} distanceInFeet - Distance to target in feet
 * @returns {Object} Precise senses object filtered by range
 */
function extractPreciseSenses(capabilities, distanceInFeet) {
  const precise = {};
  const sensingSummary = capabilities.sensingSummary || {};

  // Extract ALL precise senses from sensingSummary.precise array
  // This includes vision, darkvision, greater-darkvision, low-light-vision, echolocation, etc.
<<<<<<< HEAD
  let preciseSenses = sensingSummary.precise || [];

  // Ensure preciseSenses is an array
  if (!Array.isArray(preciseSenses)) {
    preciseSenses = [];
  }

=======
  const preciseSenses = Array.isArray(sensingSummary.precise) ? sensingSummary.precise : [];
>>>>>>> bac5e1fd
  for (const sense of preciseSenses) {
    if (sense.type && sense.range !== undefined) {
      // Only include senses that are within range
      // CRITICAL: Exclude range-0 senses (they don't exist/are disabled)
      if (sense.range > 0 && (sense.range >= distanceInFeet || !Number.isFinite(sense.range))) {
        precise[sense.type] = { range: sense.range };
      }
    }
  }

  // CRITICAL: Also check top-level vision capability flags
  // These are set by VisionAnalyzer but may not be in sensingSummary.precise
  if (capabilities.hasGreaterDarkvision) {
    const range = capabilities.darkvisionRange || Infinity;
    if (range >= distanceInFeet || !Number.isFinite(range)) {
      if (!precise.greaterDarkvision && !precise['greater-darkvision']) {
        precise.greaterDarkvision = { range };
      }
    }
  }

  if (capabilities.hasDarkvision && !capabilities.hasGreaterDarkvision) {
    const range = capabilities.darkvisionRange || Infinity;
    if (range >= distanceInFeet || !Number.isFinite(range)) {
      if (!precise.darkvision) {
        precise.darkvision = { range };
      }
    }
  }

  if (capabilities.hasLowLightVision) {
    const range = capabilities.lowLightRange || Infinity;
    if (range >= distanceInFeet || !Number.isFinite(range)) {
      if (!precise.lowLightVision && !precise['low-light-vision']) {
        precise.lowLightVision = { range };
      }
    }
  }

  // Normal vision - default for most creatures unless explicitly disabled
  if (capabilities.hasVision) {
    if (!precise.vision) {
      // Normal vision typically has no specific range limit (uses lighting)
      precise.vision = { range: Infinity };
    }
  }

  return precise;
}

/**
 * Extract imprecise senses from vision capabilities
 * Uses sensingSummary as single source of truth
 * Filters senses by range - only includes senses that can reach the target distance.
 *
 * @param {Object} capabilities - Vision capabilities from VisionAnalyzer
 * @param {number} distanceInFeet - Distance to target in feet
 * @returns {Object} Imprecise senses object filtered by range
 */
function extractImpreciseSenses(capabilities, distanceInFeet) {
  const imprecise = {};
  const sensingSummary = capabilities.sensingSummary || {};

  // Process all imprecise senses from sensingSummary
<<<<<<< HEAD
  let impreciseSenses = sensingSummary.imprecise || [];

  // Ensure impreciseSenses is an array
  if (!Array.isArray(impreciseSenses)) {
    impreciseSenses = [];
  }

=======
  const impreciseSenses = Array.isArray(sensingSummary.imprecise) ? sensingSummary.imprecise : [];
>>>>>>> bac5e1fd
  for (const sense of impreciseSenses) {
    if (sense.type && sense.range !== undefined) {
      // Only include senses that are within range
      // CRITICAL: Exclude range-0 senses (they don't exist/are disabled)
      const senseRange = sense.range || 0;
      if (senseRange > 0 && (senseRange >= distanceInFeet || !Number.isFinite(senseRange))) {
        imprecise[sense.type] = { range: senseRange };
      }
    }
  }

  // Extract hearing from sensingSummary with proper fallback
  // In PF2e, hearing defaults to Infinity range unless explicitly limited or deafened
  if (sensingSummary.hearing) {
    const hearingRange = sensingSummary.hearing.range ?? Infinity;
    // CRITICAL: Exclude range-0 hearing (explicitly disabled)
    if (hearingRange > 0 && (hearingRange >= distanceInFeet || !Number.isFinite(hearingRange))) {
      imprecise.hearing = { range: hearingRange };
    }
  } else if (!capabilities.conditions?.deafened) {
    // Default: creatures have hearing unless deafened (always in range with Infinity)
    imprecise.hearing = { range: Infinity };
  }

  return imprecise;
}

/**
 * Extract concealment from target
 */
function extractConcealment(target, options) {
  // Check for concealment effects
  const flags = target?.document?.flags?.['pf2e-visioner'] || {};

  if (flags.concealment !== undefined) {
    return flags.concealment;
  }

  // Check PF2e actor conditions
  if (target.actor?.conditions) {
    const concealed = target.actor.conditions.find((c) => c.slug === 'concealed');
    if (concealed) {
      return true;
    }
  }

  return false;
}

/**
 * Check if ray crosses concealment region boundaries
 * @param {Object} observerPosition - Observer's position {x, y}
 * @param {Object} targetPosition - Target's position {x, y}
 * @returns {boolean} True if ray crosses any concealment region boundary
 */
function checkRegionConcealment(observerPosition, targetPosition) {
  try {
    const result = ConcealmentRegionBehavior.doesRayHaveConcealment(
      observerPosition,
      targetPosition,
    );
    return result;
  } catch (error) {
    console.error('PF2e Visioner | Error checking region concealment:', error);
    return false;
  }
}

/**
 * Extract auxiliary conditions (invisible, etc.)
 */
function extractAuxiliaryConditions(target, options) {
  const auxiliary = [];

  // Check for invisible condition
  if (target.actor?.conditions) {
    const invisible = target.actor.conditions.find(
      (c) => c.slug === 'invisible' || c.name?.toLowerCase().includes('invisible'),
    );
    if (invisible) {
      auxiliary.push('invisible');
    }
  }

  // Check flags for invisible
  const flags = target?.document?.flags?.['pf2e-visioner'] || {};
  if (flags.invisible || flags.invisibility) {
    if (!auxiliary.includes('invisible')) {
      auxiliary.push('invisible');
    }
  }

  // Check for Petal Step feat (immune to tremorsense)
  if (FeatsHandler.hasFeat(target, 'petal-step')) {
    auxiliary.push('petal-step');
  }

  return auxiliary;
}

/**
 * Calculate visibility using stateless calculator with token inputs
 *
 * This is the main adapter function that allows using the stateless calculator
 * with the existing token-based API.
 *
 * @param {Token} observer - The observing token
 * @param {Token} target - The target token
 * @param {Object} dependencies - Calculator dependencies
 * @param {Object} dependencies.lightingCalculator - Lighting calculator instance
 * @param {Object} dependencies.visionAnalyzer - Vision analyzer instance
 * @param {Object} dependencies.conditionManager - Condition manager instance
 * @param {Object} dependencies.lightingRasterService - Lighting raster service instance (for ray darkness checks)
 * @param {Object} options - Optional calculation options
 * @returns {Promise<Object>} Visibility result with state and detection info
 */
export async function calculateVisibilityFromTokens(observer, target, dependencies, options = {}) {
  const { lightingCalculator, visionAnalyzer, conditionManager, lightingRasterService } =
    dependencies;

  log.debug(() => ({
    msg: 'calculateVisibilityFromTokens:start',
    observerName: observer?.name,
    targetName: target?.name,
  }));

  // Convert tokens to standardized input (now async due to ray darkness check)
  const input = await tokenStateToInput(
    observer,
    target,
    lightingCalculator,
    visionAnalyzer,
    conditionManager,
    lightingRasterService,
    options,
  );

  // Handle null input (invalid tokens)
  if (!input) {
    log.debug(() => ({
      msg: 'calculateVisibilityFromTokens:null-input',
      observerName: observer?.name,
      targetName: target?.name,
    }));
    return {
      state: 'undetected',
      detectionType: 'none',
      senses: [],
    };
  }

  // Add debug context for logging (not used by stateless calculator)
  input._debug = {
    observerName: observer?.name,
    targetName: target?.name,
    observerId: observer?.id,
    targetId: target?.id,
  };

  // Calculate using stateless calculator
  const result = calculateVisibility(input);

  log.debug(() => ({
    msg: 'calculateVisibilityFromTokens:complete',
    observerName: observer?.name,
    targetName: target?.name,
    state: result.state,
    detectionType: result.detectionType,
  }));

  return result;
}

/**
 * Find darkness rank from intersected darkness sources
 * @param {Object} observerPosition
 * @param {Object} targetPosition
 * @returns {Promise<number>} Maximum darkness rank found
 * @private
 */
const findIntersectedDarknessRank = async (observerPosition, targetPosition) => {
  const ray = new foundry.canvas.geometry.Ray(observerPosition, targetPosition);

  // Get all darkness sources
  const allSources = getAllDarknessSources();
  const intersectedSources = filterIntersectedDarknessSources(ray, allSources);

  let maxFoundRank = getDarknessRankFromSources(intersectedSources);

  return maxFoundRank;
};

/**
 * Check if line passes through darkness and get the maximum darkness rank
 * @param {Token} observer
 * @param {Token} target
 * @param {Object} observerPosition
 * @param {Object} targetPosition
 * @returns {Promise<Object>} Object with linePassesThroughDarkness and rayDarknessRank
 * @private
 */
const checkDarknessRayIntersection = async (
  lightingRasterService,
  observer,
  target,
  observerPosition,
  targetPosition,
) => {
  let linePassesThroughDarkness = false;
  let rayDarknessRank = 0;

  // Prefer raster service for fast approximation
  let darknessResult = null;
  try {
    if (lightingRasterService && typeof lightingRasterService.getRayDarknessInfo === 'function') {
      darknessResult = await lightingRasterService.getRayDarknessInfo(
        observer,
        target,
        observerPosition,
        targetPosition,
      );
    }
  } catch (error) {
    // Raster service failed, will use fallback
  }

  if (!darknessResult) {
    // Fallback to precise shape-based detector
    darknessResult = doesLinePassThroughDarkness(
      observer,
      target,
      observerPosition,
      targetPosition,
    ) || { passesThroughDarkness: false, maxDarknessRank: 0 };
  } else if (
    darknessResult &&
    darknessResult.passesThroughDarkness === false &&
    darknessResult.maxDarknessRank === 0
  ) {
    // Double-check with precise detector if raster found no darkness
    const preciseResult = doesLinePassThroughDarkness(
      observer,
      target,
      observerPosition,
      targetPosition,
    ) || { passesThroughDarkness: false, maxDarknessRank: 0 };

    if (preciseResult.passesThroughDarkness || preciseResult.maxDarknessRank > 0) {
      darknessResult = preciseResult;
    }
  }

  linePassesThroughDarkness = !!darknessResult.passesThroughDarkness;
  rayDarknessRank = Number(darknessResult.maxDarknessRank || 0) || 0;

  // If raster service detected darkness but rank is 0, find actual darkness sources
  if (linePassesThroughDarkness && rayDarknessRank === 0) {
    rayDarknessRank = await findIntersectedDarknessRank(observerPosition, targetPosition);
  }

  return { linePassesThroughDarkness, rayDarknessRank };
};

/**
 * Check if the line between two tokens passes through darkness
 * This is used to detect when tokens are on opposite sides of a darkness effect
 * @param {Token} observer - The observing token
 * @param {Token} target - The target token
 * @returns {boolean} True if the line passes through darkness
 */
const doesLinePassThroughDarkness = (
  observer,
  target,
  observerPosOverride = null,
  targetPosOverride = null,
) => {
  try {
    const observerPos = observerPosOverride || { x: observer.center.x, y: observer.center.y };
    const targetPos = targetPosOverride || { x: target.center.x, y: target.center.y };

    // CONSERVATIVE DARKNESS DETECTION: Use 9-point sampling like wall LOS
    // This ensures that darkness between tokens is detected even if it doesn't
    // intersect the exact center-to-center line

    // Get sample points for both tokens (9 points each: center + corners + edges)
    const observerPoints = getTokenSamplePoints(observer, observerPos);
    const targetPoints = getTokenSamplePoints(target, targetPos);

    // Check multiple rays between sample points for darkness intersection
    let darknessDetected = false;
    let maxDarknessRank = 0;
    const darknessEffects = [];

    // Check center-to-center ray first (most important)
    const centerRay = new foundry.canvas.geometry.Ray(observerPos, targetPos);
    const centerResult = checkSingleRayForDarkness(centerRay);
    if (centerResult.passesThroughDarkness) {
      darknessDetected = true;
      maxDarknessRank = Math.max(maxDarknessRank, centerResult.maxDarknessRank);
      darknessEffects.push(...centerResult.darknessEffects);
    }

    // CONSERVATIVE APPROACH: Check additional rays for comprehensive coverage
    // If center ray found darkness, we already know there's darkness
    // If center ray didn't find darkness, check corner rays to be thorough
    if (!darknessDetected) {
      // Check rays from observer center to target corners
      for (let i = 1; i < targetPoints.length; i++) {
        const ray = new foundry.canvas.geometry.Ray(observerPos, targetPoints[i]);
        const result = checkSingleRayForDarkness(ray);
        if (result.passesThroughDarkness) {
          darknessDetected = true;
          maxDarknessRank = Math.max(maxDarknessRank, result.maxDarknessRank);
          darknessEffects.push(...result.darknessEffects);
          break; // Found darkness, no need to check more rays
        }
      }
    }

    if (darknessDetected) {
      return {
        passesThroughDarkness: true,
        maxDarknessRank,
        darknessEffects,
      };
    }

    return { passesThroughDarkness: false, maxDarknessRank: 0 };
  } catch (error) {
    console.error('PF2E Visioner | Error in doesLinePassThroughDarkness:', error);
    return { passesThroughDarkness: false, maxDarknessRank: 0 };
  }
};

/**
 * Helper function to get token sample points (9-point sampling)
 * Replicates the logic from VisionAnalyzer.js
 */
const getTokenSamplePoints = (token, centerPos = null) => {
  // Use provided center position or fall back to token.center
  const center = centerPos
    ? { x: centerPos.x, y: centerPos.y }
    : { x: token.center.x, y: token.center.y };
  const w = token.document.width * canvas.grid.size;
  const h = token.document.height * canvas.grid.size;

  // Calculate x,y based on center position if provided
  const x = centerPos ? centerPos.x - w / 2 : token.document.x;
  const y = centerPos ? centerPos.y - h / 2 : token.document.y;

  // Small inset to ensure points are inside token bounds
  const inset = 2;

  // Sample center + 4 corners + 4 edge midpoints for maximum coverage
  return [
    center, // Center
    { x: x + inset, y: y + inset }, // Top-left corner
    { x: x + w - inset, y: y + inset }, // Top-right corner
    { x: x + inset, y: y + h - inset }, // Bottom-left corner
    { x: x + w - inset, y: y + h - inset }, // Bottom-right corner
    { x: x + w * 0.5, y: y + inset }, // Top edge center
    { x: x + w * 0.5, y: y + h - inset }, // Bottom edge center
    { x: x + inset, y: y + h * 0.5 }, // Left edge center
    { x: x + w - inset, y: y + h * 0.5 }, // Right edge center
  ];
};

/**
 * Check a single ray for darkness intersection
 * Extracted from the original logic for reuse
 */
const checkSingleRayForDarkness = (ray) => {
  try {
    // Get all darkness sources that the ray passes through
    let lightSources = [];
    try {
      // First check canvas.effects.darknessSources (used by LightingCalculator)
      const darknessSources = canvas.effects?.darknessSources || [];
      // Also check canvas.lighting for additional darkness sources
      const lightObjects = canvas.lighting?.objects?.children || canvas.lighting?.placeables || [];

      // Combine both sources
      const allSources = [...darknessSources, ...lightObjects];

      lightSources = allSources.filter((light) => {
        // Check for darkness sources - either isDarknessSource property or negative config
        const isDarkness = light.isDarknessSource || light.document?.config?.negative || false;

        // Treat undefined active as true (some darkness sources may not have explicit active property)
        const isActive = light.active !== false;
        const isVisible = light.visible !== false;

        if (!isDarkness || !isActive || !isVisible) {
          return false;
        }

        // Check if the ray intersects with the light source's area
        // For circular darkness sources, use precise circle-line intersection
        let intersects = false;
        try {
          // Get the radius for circular intersection test
          // For darkness sources, use total effective area (bright + dim) to match visual rendering
          // PointDarknessSource has calculated values in data property
          const brightValue = light.data?.bright || light.config?.bright || light.bright || 0;
          const dimValue = light.data?.dim || light.config?.dim || light.dim || 0;
          const totalRadius = brightValue + dimValue;

          // For darkness sources with visual coverage but no bright/dim values,
          // Use the actual configured radius without artificial expansion
          let radius = totalRadius > 0 ? totalRadius : light.radius || 0;

          const centerX = light.x;
          const centerY = light.y;

          if (radius > 0) {
            // Use precise circle-line intersection for circular darkness sources
            intersects = rayIntersectsCircle(ray, centerX, centerY, radius);
          } else {
            // Fallback to shape-based intersection for non-circular sources
            if (light.shape) {
              intersects = rayIntersectsShape(ray, light.shape);
            } else {
              // Final fallback to bounds check
              const lightBounds = light.bounds;
              if (!lightBounds) {
                return false;
              }

              // Try different intersection methods
              if (typeof ray.intersectRectangle === 'function') {
                intersects = ray.intersectRectangle(lightBounds);
              } else if (typeof ray.intersects === 'function') {
                intersects = ray.intersects(lightBounds);
              } else {
                // Manual rectangle intersection check
                const rayStart = ray.A;
                const rayEnd = ray.B;

                // Check if ray intersects rectangle bounds
                const left = lightBounds.x;
                const right = lightBounds.x + lightBounds.width;
                const top = lightBounds.y;
                const bottom = lightBounds.y + lightBounds.height;

                // Use line-rectangle intersection algorithm
                intersects = lineIntersectsRectangle(rayStart, rayEnd, left, top, right, bottom);
              }
            }
          }
        } catch (error) {
          console.error('PF2E Visioner | Ray intersection failed:', {
            id: light.id,
            error: error.message,
            errorType: error.constructor.name,
            hasRadius: !!(light.radius || light.data?.bright || light.data?.dim),
            ray: { A: ray.A, B: ray.B },
          });
          return false;
        }

        return intersects;
      });
    } catch (error) {
      console.error('PF2E Visioner | Error filtering light sources:', error);
    }

    // Check for darkness effects along the ray
    let passesThroughDarkness = false;
    let darknessEffects = [];

    // Check each darkness source the ray passes through
    for (const lightSource of lightSources) {
      // Find the ambient light document to get the proper rank flag
      let ambientDoc = null;
      let darknessRank = 0;

      // Try to get document directly
      if (lightSource.document) {
        ambientDoc = lightSource.document;
      }
      // Try to find by sourceId
      else if (lightSource.sourceId) {
        try {
          // sourceId format is usually "DocumentType.documentId"
          const [docType, docId] = lightSource.sourceId.split('.');
          if (docType === 'AmbientLight' && docId) {
            ambientDoc = canvas.scene.lights.get(docId);
          }
        } catch (error) {
          // Silently continue if we can't parse the sourceId
        }
      }
      // Try to find by ID
      else if (lightSource.id) {
        ambientDoc = canvas.scene.lights.get(lightSource.id);
      }

      // Get darkness rank from the ambient light document flag
      if (ambientDoc?.getFlag) {
        darknessRank = Number(ambientDoc.getFlag(MODULE_ID, 'darknessRank') || 0) || 0;
      }

      // Fallback to other methods if no flag found
      if (darknessRank === 0 && lightSource.data?.darknessRank) {
        darknessRank = Number(lightSource.data.darknessRank) || 0;
      }

      if (darknessRank === 0 && ambientDoc?.config) {
        const config = ambientDoc.config;
        darknessRank = Number(config.darknessRank || config.spellLevel || 0) || 0;
      }

      // Default to rank 4 for darkness sources if no specific rank is found
      // This matches the expectation that darkness spells are typically rank 4
      if (darknessRank === 0) darknessRank = 4;

      darknessEffects.push({
        light: lightSource,
        darkness: lightSource.data?.darkness || 1,
        darknessRank: darknessRank,
      });
      passesThroughDarkness = true;
    }

    // Return both whether it passes through darkness and the maximum darkness rank
    const maxDarknessRank =
      darknessEffects.length > 0
        ? Math.max(...darknessEffects.map((effect) => effect.darknessRank))
        : 0;

    return {
      passesThroughDarkness,
      maxDarknessRank,
      darknessEffects,
    };
  } catch (error) {
    console.error('PF2E Visioner | Error checking single ray darkness:', error);
    return { passesThroughDarkness: false, maxDarknessRank: 0, darknessEffects: [] };
  }
};

/**
 * Check if a ray intersects with a FoundryVTT shape (polygon)
 * @param {foundry.canvas.geometry.Ray} ray - The ray to check
 * @param {PIXI.Polygon} shape - The shape to check against
 * @returns {boolean} - Whether the ray intersects the shape
 */
const rayIntersectsShape = (ray, shape) => {
  try {
    // Convert ray to line segment points
    const rayStart = ray.A;
    const rayEnd = ray.B;

    // Check if either endpoint is inside the shape
    if (shape.contains(rayStart.x, rayStart.y) || shape.contains(rayEnd.x, rayEnd.y)) {
      return true;
    }

    // Check if ray intersects any edge of the polygon
    const points = shape.points;
    for (let i = 0; i < points.length; i += 2) {
      const j = (i + 2) % points.length;

      const edge = {
        x1: points[i],
        y1: points[i + 1],
        x2: points[j],
        y2: points[j + 1],
      };

      if (lineSegmentsIntersect(rayStart, rayEnd, edge)) {
        return true;
      }
    }

    return false;
  } catch (error) {
    console.error('PF2E Visioner | Error checking ray-shape intersection:', {
      error: error.message,
      hasShape: !!shape,
      hasPoints: !!shape?.points,
      ray: { A: ray.A, B: ray.B },
    });
    return false;
  }
};

/**
 * Manual line-rectangle intersection check
 * @param {Object} rayStart - Ray start point {x, y}
 * @param {Object} rayEnd - Ray end point {x, y}
 * @param {number} left - Rectangle left edge
 * @param {number} top - Rectangle top edge
 * @param {number} right - Rectangle right edge
 * @param {number} bottom - Rectangle bottom edge
 * @returns {boolean} - Whether the line intersects the rectangle
 */
const lineIntersectsRectangle = (rayStart, rayEnd, left, top, right, bottom) => {
  // Check if either endpoint is inside the rectangle
  if (
    (rayStart.x >= left && rayStart.x <= right && rayStart.y >= top && rayStart.y <= bottom) ||
    (rayEnd.x >= left && rayEnd.x <= right && rayEnd.y >= top && rayEnd.y <= bottom)
  ) {
    return true;
  }

  // Check intersection with each edge of the rectangle
  const edges = [
    { x1: left, y1: top, x2: right, y2: top }, // top edge
    { x1: right, y1: top, x2: right, y2: bottom }, // right edge
    { x1: right, y1: bottom, x2: left, y2: bottom }, // bottom edge
    { x1: left, y1: bottom, x2: left, y2: top }, // left edge
  ];

  for (const edge of edges) {
    if (lineSegmentsIntersect(rayStart, rayEnd, edge)) {
      return true;
    }
  }

  return false;
};

/**
 * Check if two line segments intersect
 * @param {Object} line1Start - First line start point {x, y}
 * @param {Object} line1End - First line end point {x, y}
 * @param {Object} line2 - Second line with {x1, y1, x2, y2}
 * @returns {boolean} - Whether the line segments intersect
 */
const lineSegmentsIntersect = (line1Start, line1End, line2) => {
  const x1 = line1Start.x,
    y1 = line1Start.y;
  const x2 = line1End.x,
    y2 = line1End.y;
  const x3 = line2.x1,
    y3 = line2.y1;
  const x4 = line2.x2,
    y4 = line2.y2;

  const denom = (x1 - x2) * (y3 - y4) - (y1 - y2) * (x3 - x4);
  if (Math.abs(denom) < 1e-10) return false; // Lines are parallel

  const t = ((x1 - x3) * (y3 - y4) - (y1 - y3) * (x3 - x4)) / denom;
  const u = -((x1 - x2) * (y1 - y3) - (y1 - y2) * (x1 - x3)) / denom;

  return t >= 0 && t <= 1 && u >= 0 && u <= 1;
};

/**
 * Get all available darkness sources from canvas
 * @returns {Array} Array of darkness sources
 * @private
 */
const getAllDarknessSources = () => {
  let allSources = [];
  try {
    const darknessSources = canvas.effects?.darknessSources || [];
    const lightObjects = canvas.lighting?.objects?.children || canvas.lighting?.placeables || [];
    allSources = [...darknessSources, ...lightObjects];
  } catch (error) {
    console.error('DEBUG Error getting light sources:', error);
  }
  return allSources;
};

/**
 * Filter darkness sources that intersect with the ray
 * @param {Ray} ray
 * @param {Array} allSources
 * @returns {Array} Filtered intersected sources
 * @private
 */
const filterIntersectedDarknessSources = (ray, allSources) => {
  return allSources.filter((light) => {
    const isDarkness = light.isDarknessSource || light.document?.config?.negative || false;
    const isActive = light.active !== false;
    const isVisible = light.visible !== false;

    if (!isDarkness || !isActive || !isVisible) {
      return false;
    }

    try {
      const brightValue = light.data?.bright || light.config?.bright || light.bright || 0;
      const dimValue = light.data?.dim || light.config?.dim || light.dim || 0;
      const totalRadius = brightValue + dimValue;
      let radius = totalRadius > 0 ? totalRadius : light.radius || 0;

      const centerX = light.x;
      const centerY = light.y;

      if (radius > 0) {
        return rayIntersectsCircle(ray, centerX, centerY, radius);
      }
    } catch (error) {
      console.error('DEBUG Error checking ray intersection:', error);
    }

    return false;
  });
};

/**
 * Check if a ray intersects with a circle
 * @param {foundry.canvas.geometry.Ray} ray - The ray to check
 * @param {number} centerX - Circle center X coordinate
 * @param {number} centerY - Circle center Y coordinate
 * @param {number} radius - Circle radius
 * @returns {boolean} - Whether the ray intersects the circle
 */
const rayIntersectsCircle = (ray, centerX, centerY, radius) => {
  try {
    const rayStart = ray.A;
    const rayEnd = ray.B;

    // Check if either endpoint is inside the circle
    const distStart = Math.sqrt((rayStart.x - centerX) ** 2 + (rayStart.y - centerY) ** 2);
    const distEnd = Math.sqrt((rayEnd.x - centerX) ** 2 + (rayEnd.y - centerY) ** 2);

    if (distStart <= radius || distEnd <= radius) {
      return true;
    }

    // Check if the line segment intersects the circle
    // Calculate closest point on line to circle center
    const dx = rayEnd.x - rayStart.x;
    const dy = rayEnd.y - rayStart.y;
    const lineLengthSquared = dx * dx + dy * dy;

    if (lineLengthSquared === 0) {
      // Ray start and end are the same point
      return distStart <= radius;
    }

    const t = Math.max(
      0,
      Math.min(1, ((centerX - rayStart.x) * dx + (centerY - rayStart.y) * dy) / lineLengthSquared),
    );
    const closestX = rayStart.x + t * dx;
    const closestY = rayStart.y + t * dy;

    const distToCenter = Math.sqrt((closestX - centerX) ** 2 + (closestY - centerY) ** 2);

    return distToCenter <= radius;
  } catch (error) {
    console.error('PF2E Visioner | Error checking ray-circle intersection:', {
      error: error.message,
      centerX,
      centerY,
      radius,
      ray: { A: ray.A, B: ray.B },
    });
    return false;
  }
};

/**
 * Get darkness rank from intersected sources
 * @param {Array} intersectedSources
 * @returns {number} Maximum darkness rank found
 * @private
 */
const getDarknessRankFromSources = (intersectedSources) => {
  let maxFoundRank = 0;

  for (const lightSource of intersectedSources) {
    let darknessRank = 0;
    const ambientDoc = findAmbientLightDocument(lightSource);

    if (ambientDoc?.getFlag) {
      darknessRank = Number(ambientDoc.getFlag('pf2e-visioner', 'darknessRank') || 0) || 0;
    }

    // Fallback methods
    if (darknessRank === 0 && lightSource.data?.darknessRank) {
      darknessRank = Number(lightSource.data.darknessRank) || 0;
    }

    if (darknessRank === 0 && ambientDoc?.config) {
      const config = ambientDoc.config;
      darknessRank = Number(config.darknessRank || config.spellLevel || 0) || 0;
    }

    // Default to rank 2 if we can't determine (most darkness spells are rank 1-3)
    if (darknessRank === 0) darknessRank = 2;

    maxFoundRank = Math.max(maxFoundRank, darknessRank);
  }

  return maxFoundRank;
};

/**
 * Find ambient light document for a light source
 * @param {Object} lightSource
 * @returns {Object|null} Ambient light document
 * @private
 */
const findAmbientLightDocument = (lightSource) => {
  if (lightSource.document) {
    return lightSource.document;
  }

  if (lightSource.sourceId) {
    try {
      const [docType, docId] = lightSource.sourceId.split('.');
      if (docType === 'AmbientLight' && docId) {
        return canvas.scene.lights.get(docId);
      }
    } catch (error) {
      console.error('DEBUG Error parsing sourceId:', lightSource.sourceId, error);
    }
  }

  if (lightSource.id) {
    return canvas.scene.lights.get(lightSource.id);
  }

  return null;
};

/**
 * Backward compatibility wrapper that returns just the state string
 */
export async function calculateVisibilityStateFromTokens(
  observer,
  target,
  dependencies,
  options = {},
) {
  const result = await calculateVisibilityFromTokens(observer, target, dependencies, options);
  return result.state;
}<|MERGE_RESOLUTION|>--- conflicted
+++ resolved
@@ -385,17 +385,7 @@
 
   // Extract ALL precise senses from sensingSummary.precise array
   // This includes vision, darkvision, greater-darkvision, low-light-vision, echolocation, etc.
-<<<<<<< HEAD
-  let preciseSenses = sensingSummary.precise || [];
-
-  // Ensure preciseSenses is an array
-  if (!Array.isArray(preciseSenses)) {
-    preciseSenses = [];
-  }
-
-=======
   const preciseSenses = Array.isArray(sensingSummary.precise) ? sensingSummary.precise : [];
->>>>>>> bac5e1fd
   for (const sense of preciseSenses) {
     if (sense.type && sense.range !== undefined) {
       // Only include senses that are within range
@@ -460,17 +450,7 @@
   const sensingSummary = capabilities.sensingSummary || {};
 
   // Process all imprecise senses from sensingSummary
-<<<<<<< HEAD
-  let impreciseSenses = sensingSummary.imprecise || [];
-
-  // Ensure impreciseSenses is an array
-  if (!Array.isArray(impreciseSenses)) {
-    impreciseSenses = [];
-  }
-
-=======
   const impreciseSenses = Array.isArray(sensingSummary.imprecise) ? sensingSummary.imprecise : [];
->>>>>>> bac5e1fd
   for (const sense of impreciseSenses) {
     if (sense.type && sense.range !== undefined) {
       // Only include senses that are within range
