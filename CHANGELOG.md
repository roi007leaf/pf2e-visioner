--- conflicted
+++ resolved
@@ -1,7 +1,5 @@
 # Changelog
 
-<<<<<<< HEAD
-=======
 ## [4.4.7] - 2025-10-19
 
 ### 🐛 Bug Fixes
@@ -60,7 +58,6 @@
 
 - Add some more AVS debug logs to help track down an issue
 
->>>>>>> 50d9f2ec
 ## [4.4.3] - 2025-10-18
 
 ### 🐛 Bug Fixes
