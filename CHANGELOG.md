# Changelog

<<<<<<< HEAD
## [4.4.0] - 2025-10-14

### ✨ Features

- **Sneak End Position Extended States**: Added optional setting to allow Hidden/Undetected states for sneak end positions
  - New setting: "Allow Hidden/Undetected for Sneak End Position" (disabled by default)
  - When enabled, sneak end positions qualify with Hidden or Undetected states (in addition to Concealed)
  - Visual indicator: Plus icon (+) appears in column header legend when setting is active
  - Setting located in General > Visioner Dialogs Settings

### 🐛 Bug Fixes

- **Line of Sight Accuracy**: Fixed visibility issue by implementing comprehensive 9-point sampling
  - LOS now samples 9 points on each token: center + 4 corners (with 2px inset) + 4 edge midpoints
  - Creates 81 possible sight lines (9×9) to accurately detect visibility around partial obstacles
  - Previously used only 3 points per token, which could miss valid sight lines around corners
  - Fixes cases where tall creatures couldn't see smaller creatures behind low partial walls
  - More accurately represents physical reality where creatures can lean or look around obstacles
  - Updated unit tests to reflect the improved geometric accuracy of multi-point sampling

- **Hover Tooltip Performance**: Make sure tooltips appear for newly created tokens
  - Added event listener for `createToken` to attach hover listeners immediately
  - Prevents delay in tooltip appearance when tokens are added during gameplay
  - Ensures consistent user experience with instant feedback on token hover
  - Make sure tooltips doesnt render above ui elements

=======
>>>>>>> 7ebd47ba
## [4.3.1] - 2025-10-13

### 🐛 Bug Fixes

- Fixed an issue with the mesh and turn marker

## [4.3.0] - 2025-10-12

### ✨ Features

- Added clickable badges to token hover tooltips for quick access to Token Manager
  - Click on observer badge to open Token Manager in observer mode for that token
  - Click on target badge to open Token Manager in target mode for that token
  - Highlights and scrolls to relevant row in Token Manager after opening
- Levels module integration for AVS calculations
  - When Levels module is present, AVS calculations will consider levels
  - Automatically detects Levels module and integrates without additional configuration

### 🐛 Bug Fixes

- Fixed tooltip showing above ui elements
- Fixed tooltip not hiding when panning the canvas
- Fixed tooltips now showing for newly added tokens without requiring a refresh

## [4.2.2] - 2025-10-09

### 🐛 Bug Fixes

- **Echolocation Sense Detection**: Fixed incorrect sense labeling when echolocation is active
  - Echolocation was being stored as "precise hearing" instead of "echolocation", causing incorrect badge icons
  - Detection map now correctly stores `sense: 'echolocation'` with `isPrecise: true`
  - Tooltips now properly show echolocation icon instead of hearing icon when echolocation is detecting targets
  - Sound-blocking walls now correctly prevent echolocation detection
  - Regular hearing remains as an imprecise sense even when echolocation is active

### ✨ Features

- **Cover Display Consolidation**: Moved cover badges from hover tooltips to keybind overlay (G key)
  - Hover tooltips now only show visibility and sense badges for cleaner display
  - Cover information (both manual and auto-cover) consolidated under G-key overlay
  - Manual cover badges show cog icon (⚙️) to distinguish from auto-calculated cover
  - Auto-cover badges show plain cover icon without additional markers
  - Keybind overlays now suppress hover tooltips while active for clearer viewing
  - Hover tooltips automatically restore after releasing keybind while still hovering

- **Global Scene Settings**: Added default settings for scene-specific visual indicators
  - New "Hidden Wall Indicator Width" setting in General UI (default: 10px, range: 1-30px)
    - Automatically updates wall visuals when changed
  - New "Dim Lighting Threshold" setting in General UI (default: 0.25, range: 0.0-1.0)
    - Controls what light level is considered "dim" for visibility and concealment calculations
    - Values below this threshold are treated as dim light (provides concealment in PF2E)
    - Affects how the module interprets lighting levels for automatic visibility states
    - **Automatically triggers AVS recalculation** when changed (global or per-scene) to immediately update visibility states
  - Scene Configuration now uses these global defaults when scene-specific values aren't set
  - Provides consistent defaults across all scenes while allowing per-scene customization

### Changes

- Changed scent and see invisibility sense badges icons to better match their meanings
  - Scent: changed to nose icon
  - See Invisibility: changed from dashed user icon to person with rays icon

## [4.2.1] - 2025-10-08

### 🐛 Bug Fixes

- **Immediate Door Visibility Updates**: Fixed issue where token visibility wasn't updating until a door was opened/closed
  - Wall changes (door open/close, wall create/update/delete) now trigger immediate visibility recalculation instead of using 100ms throttle
  - Resolves delay where players had to interact with a door before visibility states updated correctly

## [4.2.0] - 2025-10-08

### ✨ Features

- **Detection Badges System**: Added sense detection badges to visibility tooltips and dialogs
  - Hover tooltips now display which sense detected each token (vision, darkvision, tremorsense, lifesense, scent, hearing, etc.)
  - Sense badges appear alongside visibility and cover badges for comprehensive at-a-glance information
  - Seek dialog includes new "Detected By" column showing which sense was used to detect each target
  - All sense detection features respect AVS (Auto-Visibility System) setting - only shown when AVS is enabled
  - Supports: vision, light-perception, darkvision, greater-darkvision, low-light-vision, see-invisibility, echolocation, tremorsense, lifesense, scent, and hearing
  - Detection badges show even for "observed" targets to provide complete sensory information

## [4.1.1] - 2025-10-08

### ✨ Features

- Support for petal step feat (tremorsense logic)
- Recalculate AVS states when addin\removnig supported feats

## [4.1.0] - 2025-10-08

### 🐛 Bug Fixes

- movmentType fly now shows as undetected again for tokens senseing with Tremorsense

### ✨ Features

- **Wall Height Integration**: Added automatic support for the Wall Height module
  - Cover detection now respects wall elevation ranges, allowing tokens above walls to see over them
  - Visibility and line of sight calculations factor in wall heights when determining obstruction
  - Elevation-aware filtering prevents low walls from blocking sight between elevated tokens
  - No configuration required - automatically activates when Wall Height module is present

- All the module now uses locale keys (good luck translators!)

## [4.0.4] - 2025-10-07

### 🐛 Bug Fixes

- Handle a case where gridless scene darkness sources were not properly accounted for their points of shape

## [4.0.3] - 2025-10-07

### 🐛 Bug Fixes

- Remove console logs

## [4.0.2] - 2025-10-07

### 🐛 Bug Fixes

- Implemented movement blocking for players awaiting Sneak confirmation, preventing unintended actions during sneak attempts
- End-of-turn validation button now correctly appears when required, ensuring GMs can address deferred sneak checks
- Seek dialog now properly filters out hazards and loot from the defeated token filter, ensuring they always appear in results
- All dialogs now show or hide action buttons (Apply/Revert) based on the following criteria:
  - If the old visibility state is AVS-calculated and the new state is not AVS-calculated - show actions
  - If the old visibility state is AVS-calculated and the new state is AVS - hide actions
  - If the old visibility state is not AVS-calculated and AVS is selected or a state other than the old one - show actions
  - If the old visibility state is not AVS-calculated and the new state is the same state - hide actions
- All dialogs now check only the specific token that initiated the action when determining if the old state is AVS-controlled

## [4.0.1] - 2025-10-07

### 🐛 Hotfix

- Fixed issue with token visibility not updating correctly
- Improved error handling in UI hooks

## [4.0.0] - 2025-10-03

### 🎉 Major Release - Architecture Refactor & Enhanced Automation

This is a **major release** featuring comprehensive refactoring, new automation features, and critical bug fixes.

### ✨ New Features

#### Enhanced Sneak Mechanics

- **Improved State Management**: Sneak actions now properly track and manage visibility states throughout the action lifecycle
- **Visual Indicators**: Enhanced feedback for sneaking tokens with improved UI
- **End-of-Turn Position Validation**: New dialog system for validating position requirements at turn end with defer functionality
- **AVS Control Integration**: Sneak and Hide actions now properly integrate with Auto Visibility System (AVS) control logic
- **Sneak-Aware Filtering**: Override validation indicator now filters appropriately based on sneak states

#### Region Behavior Enhancements

- **Visibility Region Behavior**: Added new visibility types to region behavior system
- **Concealment Region Behavior**: New concealment region type with proper activation/deactivation
- **Improved Logic**: Optimized concealment region behavior with better detection and state management

#### Feat Support

- **Camouflage Feat**: Implemented Camouflage feat support to bypass cover/concealment requirements in natural terrain
  - Properly evaluates terrain stalker selections
  - Integrates with cover and concealment detection
- **Terrain Stalker**: Enhanced Terrain Stalker logic to correctly relax end position requirements

#### Chat Automation Improvements

- **Enhanced Dialogs**: Improved filtering logic in chat dialogs (Seek, Hide, Sneak, Consequences, Point Out) for better clarity and consistency
- **Consequences Dialog**: Refactored preview dialog and action handler with improved error handling and override management
- **Override-Only Consequences**: Consequences button now only shows for overrides, reducing clutter

#### Visibility Detection

- **Lifesense Detection**: Enhanced lifesense detection by adding trait checks
  - Detects "mindless" trait for undead/constructs
  - Updated related visuals and tests
- **Acuity Preservation**: VisionAnalyzer now preserves sense acuity information for better detection accuracy

### 🔄 Refactoring & Architecture

#### Visibility System Refactor

- **New Calculation Workflow**: Implemented completely new visibility calculation workflow with comprehensive separation of concerns
- **StatelessVisibilityCalculator**: Main calculation logic extracted to ~200 lines (from 900+ lines)
  - Extracted 22+ focused methods with single responsibilities
  - Improved readability and maintainability
  - Modular, debuggable architecture
- **Movement Action Integration**: Refactored visibility calculation logic to incorporate movement actions and sound blocking
- **AVS Control Mechanism**: Added Auto Visibility System control flags to manage visibility state automation

#### Code Quality Improvements

- **Event Listener Management**: Simplified event listener management and cleanup in hover tooltips
- **Error Handling**: Enhanced error handling when removing token event listeners
- **Flag Management**: Comprehensive improvements to flag management and cleanup processes
- **Test Structure**: Enhanced test structure with better mocks and clearer organization

### 🐛 Fixed

#### Critical Visibility Bugs

- **Greater Darkvision Feat Detection**: Fixed critical bug where player characters with the Greater Darkvision feat could not see through rank 4 magical darkness
  - **Root Cause**: VisionAnalyzer was only checking `actor.system.perception.senses`, which the PF2e system doesn't always populate when vision comes from feats (vs. ancestry traits)
  - **Solution**: Added fallback mechanism to explicitly check actor feats when vision capabilities aren't found in senses
  - **PF2e Rules Compliance**: Now correctly implements:
    - Greater Darkvision + rank 4+ darkness = **observed** ✓
    - Darkvision + rank 4+ darkness = **concealed** ✓
    - No darkvision + rank 4+ darkness = **hidden** ✓
  - **Backward Compatible**: Senses always take priority over feats; only applies feat detection as fallback

- **Darkvision Feat Detection**: Also fixed detection of regular Darkvision feat using the same fallback mechanism

#### Wall & Vision Fixes

- **Wall Change Cache Clearing**: Wall property changes now trigger proper cache clearing for VisionAnalyzer
  - Wall direction changes (left → both) immediately recalculate visibility
  - Sight/sound blocking changes immediately update detection states
  - Observer conditions (deafened, blinded) properly re-evaluated after wall changes

- **Line of Sight in Darkness**: Adjusted line of sight checks to properly account for magical darkness in visibility calculations
  - Now correctly handles cross-boundary darkness scenarios
  - Improved detection of darkness along vision rays

- **Sight Blocking Logic**: Refined vision analyzer tests to use `canvas.walls.checkCollision` for accurate sight blocking
  - More consistent with Foundry's native vision system
  - Better integration with Wall Height module

#### Cover Detection Fixes

- **Wall Blocking Logic**: Updated wall blocking logic in CoverDetector for improved readability and accuracy
  - Wall direction tests adjusted to reflect changes in cover override logic
  - Better handling of partial walls and directional blocking

#### Action & Dialog Fixes

- **Visibility State Trust**: Updated visibility handling to trust AVS/getVisibilityBetween results
  - Removed redundant 'concealed' checks from conditions
  - Improved error logging in visibility helpers

- **Override Indicator**: Enhanced override indicator handling with proper cleanup
  - Fixed cleanup method calls after token deletion
  - Proper event listener removal

- **Tooltip Management**: Cleaned up tooltip visibility handling during canvas panning and hovering
  - Tooltips now properly hide during panning
  - Better state management for hover interactions

#### Feat Logic Fixes

- **Feat Qualification**: Removed unnecessary start qualification checks for Camouflage and other feats
  - Simplified feat handling logic
  - Clearer requirements for cover/concealment bypass

### 🗑️ Removed

- **Client Viewport Filtering**: Removed client viewport filtering feature as it was causing performance issues
  - Updated related references in code and tests
  - Simplified rendering pipeline

- **Deprecated Tests**: Removed outdated test suites
  - Echolocation and legacy lifesense tests (replaced with new implementation)
  - Override removal tests for action dialogs (functionality moved)

### 🔧 Technical

#### Test Coverage

- **Comprehensive New Tests**: Added extensive test suite for new features
  - Greater Darkvision feat detection tests (unit, integration, debug)
  - Wall change cache clearing tests
  - Sneak mechanics and filtering tests
  - Region behavior tests
  - AVS control mechanism tests
  - Lifesense trait detection tests

- **Test Refactoring**: Refactored existing tests for clarity and consistency
  - Greater Darkvision feat tests restructured
  - Import verification tests updated
  - Direction-aware override tests enhanced

#### Performance

- **Batch Processing Optimizations**: Enhanced visibility handling with movement detection and batch processing
  - Reduced redundant calculations
  - Better caching strategies
  - Improved AVS override cleanup

#### Documentation

- **Comprehensive Guidelines**: Added extensive PF2E Visioner development guidelines
  - Architecture documentation updated
  - Copilot instructions enhanced
  - Debug guides for Wall Height integration

#### Debug & Logging

- **Enhanced Debug Messages**: Added debug logging for feat-based vision detection
- **Import Verification**: Better import count verification in tests
- **Error Messages**: Improved error messages throughout the codebase

### ⚠️ Breaking Changes

While we've maintained backward compatibility where possible, this major version includes:

- **Refactored Visibility Calculation API**: Internal visibility calculation methods have new signatures
  - Public API remains unchanged
  - Internal integrations may need updates
- **AVS Control Flags**: New control mechanism may affect custom integrations with visibility system
- **Region Behavior Types**: New region behavior types may require scene updates for advanced users

### 📊 Statistics

- **Test Suites**: 134+ test suites, 1556+ tests passing
- **Code Reduction**: Main visibility calculator reduced by 78% (900 → 200 lines)
- **New Methods**: 22+ new focused methods in visibility calculation
- **Files Modified**: 50+ files updated across the codebase

---

## [3.1.5] - 2025-09-06

### 🐛 Fixed

- **Token Manager**: Target mode will show perception dc correctly again
  - Changed to partials usage instead of monoith template

## [3.1.4] - 2025-09-06

### 🐛 Fixed

- **Manual Cover**: Fixed Stealth and Saving Throw rolls handling of manual cover

## [3.1.3] - 2025-09-06

### 🐛 Fixed

- **Manual Cover**: Had an issue that only the first token gets the bonus, this is now fixed
  - Auto cover will trigger automatically if manual cover is set to 'none' if you really need no cover, use override methods

## [3.1.2] - 2025-09-05

### ✨ New Features

- **Manual Cover Indicators For Attack rolls**: Added visual indicators in chat messages of attack rolls to show when manual cover is applied, blocked override when manual cover is detected

- **Wall manager**:
  - Added progress bar and enhanced performance of updates
  - Added keybind to open wall manager

### 🐛 Fixed

- **Enforce RAW with Manual Cover**: Fixed manual cover doesnt qualify for enforce raw

- Fixed ephemeral effects duplication bug where rules were being added repeatedly on page refresh
- Improved rule deduplication in cover aggregates to prevent multiple identical rules
- Enhanced canonicalization process to prioritize higher cover bonuses when rules conflict
- Added defensive GM-only checks to prevent effect creation/deletion race conditions
- Improved error handling and logging for ephemeral effect management

## [3.1.1] - 2025-09-05

### 🐛 Fixed

- **Manual Cover Fixes**: Fixed issues with manual cover detection and application when it needs to take precedence over auto cover situations

- **Behavior Activation/Deactivation**: Fixed region behavior state management
  - **Activation**: Region behaviors now properly run activate when behavior is activated
  - **Deactivation**: Region behaviors now properly run when behavior is deactivated

## [3.1.0] - 2025-01-20

### ✨ New Features

#### Region Behavior System

- **PF2e Visioner Region Behavior**: Added custom region behavior for automatic visibility management
  - **Visibility State Control**: Set visibility state (observed, concealed, hidden, undetected) for tokens
  - **Inside Token Control**: Optional checkbox to apply visibility state between tokens inside the region
  - **Two-Way Region**: Optional checkbox to make tokens outside the region have the same visibility state to tokens inside
  - **Clean Exit**: Visibility relationships are reset to 'observed' when tokens exit regions
  - **Integration**: Fully integrated with existing PF2e Visioner visibility system and effects

- **Token config**: Add configs to protoype tokens config

### 🐛 Fixed

- **Point out dialog**: Weird rectangle is now gone
- **All Dialogs**: Names will be wrapped on word breaks

## [3.0.6] - 2025-09-02

### ✨ Enhanced

- **Wall Manager**: Added select and go to wall
- **Auto cover from walls**: Another grooming to the algorithm

## [3.0.5] - 2025-09-02

### 🐛 Fixed

#### Cover Detection

- **Door State Awareness**: Fixed cover calculation to properly respect door states
  - **Open doors/secret doors** no longer provide cover (consistent with Foundry's vision system)
  - **Closed/locked doors/secret doors** continue to provide cover as normal walls
- **Cover Override Precedence**: Cover overrides now take precedence over door states
- **Action Dialogs**: Use portraits instead of token images

### 🔧 Technical

## [3.0.4] - 2025-09-02

### ✨ Enhanced

#### Dialogs

- **Click on token image to go to current row token**: will select and pan to the token
- Name column word wrap

## [3.0.3] - 2025-09-02

### ✨ Enhanced

#### Wall Manager Interface Overhaul

- **Scrollable Table**: Added scrollable table container
- **Search & Filter System**: Comprehensive search and filter functionality:
  - **Text Search**: Search by identifier or wall ID with debounced input
  - **Type Filter**: Filter by Walls, Doors, or Secret Doors
  - **Hidden Filter**: Show only hidden walls, non-hidden walls, or all
  - **Cover Filter**: Filter by cover override type (Auto, None, Standard, Greater)
  - **Live Counter**: Shows total wall count and currently visible count
  - **Clear Filters**: One-click button to reset all filters
- **Clickable Wall Type Images**: Replaced dropdown with clickable wall type images:
  - **Left-click**: Cycles forward through Wall → Door → Secret Door
  - **Right-click**: Cycles backward through Wall → Secret Door → Door
  - **Visual Feedback**: Hover effects with orange border and scaling animations
- **Bulk Cover Actions**: Added bulk cover override buttons in header:
  - **Cover: Auto**: Sets all walls to automatic cover detection
  - **Cover: None**: Sets all walls to never provide cover
  - **Cover: Standard**: Sets all walls to maximum standard cover
  - **Cover: Greater**: Sets all walls to maximum greater cover

### 🔧 Technical Improvements

- **Performance**: Debounced search input for better performance with large datasets
- **Cover Priority Logic**: Simplified cover detection to prioritize walls when any wall provides cover, otherwise prioritize token blockers

## [3.0.2] - 2025-09-02

### 🔧 Fixed

#### Cover System Architecture Improvements

- **Wall Side Detection**: The algorithm was backwards, this is fixed

## [3.0.1] - 2025-09-01

### 🐛 Fixed

#### Wall Coverage Calculation Improvements

- **Directional Wall Logic**: Fixed critical bug where RIGHT directional walls weren't providing cover when attacked from the correct side
- **Coverage Percentage Accuracy**: Improved wall coverage percentage calculation by removing arbitrary center weight reduction that could underestimate cover
- **Foundry VTT Constants**: Updated directional wall logic to properly use Foundry's wall direction constants (BOTH: 0, LEFT: 1, RIGHT: 2)
- **Sampling Density**: Increased sampling points around target perimeter from 3 to 4 per edge for more accurate coverage detection
- **Corner Sampling**: Added explicit corner point sampling for better PF2e rule compliance
- **Cross-Product Calculation**: Enhanced mathematical precision in directional wall blocking logic

#### Point Out Action System Enhancements

- **ApplicationV2 Warning Dialogs**: Converted Point Out target selection warnings to modern Foundry ApplicationV2 framework
- **Player/GM Warning System**: Added comprehensive warning dialogs for when attempting Point Out without target selection

## [3.0.0] - 2025-09-01

### 🎉 Major Release - Advanced Visibility and Cover Toolkit

This major release represents a complete architectural overhaul, transforming PF2E Visioner from a perception toolkit into a comprehensive visibility and cover management system. The module has been rebuilt from the ground up with a modular auto-cover system, enhanced UI components, and extensive new features for tactical gameplay.

### ✨ New Features

#### 🛡️ Auto-Cover System (Complete Architectural Rewrite)

- **Modular Architecture**: Brand new auto-cover system with specialized components:
- **Enhanced Detection Modes**: Multiple intersection algorithms for precise cover calculation:
  - **Any Mode**: Ray intersects any part of blocker token
  - **10% Mode**: Grid-square-based intersection 10% threshold (default mode)
  - **Coverage Mode**: Percentage-based side coverage
  - **Tactical Mode**: Corner-to-corner line-of-sight using "best attacker corner" rule
- **Template Integration**: Full support for area effects and templates with proper cover bonuses
- **Elevation Integration**: Automatic height and elevation consideration across all modes
- **Directional Wall Support**: Walls with direction properties properly block cover only from intended sides using cross-product calculations
- **Wall Cover Status Display**: Alt+hover displays cover status labels

#### 🎯 Enhanced UI Components

- **Cover Override Management**: Comprehensive override system with ceiling behavior
- **Enhanced Dialogs**: Hide and Sneak dialogs now show cover information by default
- **Token Quick Panel**: Streamlined interface for rapid visibility state changes
- **Wall Management**: Enhanced wall tools with type indicators and quick toggles

### 🚀 Enhanced Features

#### Chat Automation Enhancements

- **Cover Integration**: Actions now consider cover prerequisites and bonuses

### 🐛 Fixed

- **Directional Wall Coverage**: Fixed issue where directional walls weren't properly respected due to Foundry's built-in collision detection bypassing custom logic
- **Tooltip System**: All tooltips now use proper data-tooltip properties instead of deprecated title attributes
- **Action Button Behavior**: Fixed "Apply All" and individual action buttons across all dialog types
- **State Persistence**: Improved flag management and state synchronization
- **Memory Management**: Enhanced cleanup of visual effects and temporary states
- **Token Filtering**: Fixed encounter filtering and ally detection across all actions
- **Cover Calculation**: Resolved edge cases in cover detection algorithms
- **UI Responsiveness**: Fixed dialog sizing and scrolling behavior
- **Socket Communication**: Improved reliability of multiplayer operations
- **Memory Optimization**: Reduced heap usage through efficient data structures

### 📋 Migration Notes

Users upgrading from 2.x should be aware that:

- Settings may need to be reconfigured due to reorganization
- Custom macros using the old API may need updates
- Some visual effects behavior may differ due to the new system
- Performance should be significantly improved, especially for large scenes

This release represents the most significant update to PF2E Visioner since its inception, providing a solid foundation for future enhancements while dramatically improving performance, reliability, and user experience.

## [2.7.1] - 2025-08-28

### Added

- Ability to hide quick edit button @camrun91

### Fixed

- Attack consequences displaying on non attack @camrun91
- Hide results showing on various checks @camrun91
- Sneak results could show on other checks @camrun91

## [2.7.0] - 2025-08-23

### Added

- Auto-cover: 3d sampling mode (experimental) will take creature elevation and size into consideration for both auto cover and visualization
- Visioner tools: add option to hide them

### Fixed

- Seek showing for messages with 'seek' text in them
- Colorblind support for tooltips
- Take cover showing for current conditions message
- Allow players to change client settings

## [2.6.9] - 2025-08-23

### Fixed

- Tests

## [2.6.8] - 2025-08-23

### Improved

- **Cover Visualization Performance**: Limit computation to the current viewport (with small padding) instead of scanning large scene areas. Significantly reduces work when zoomed/panned.

### Fixed

- **Viewport Conversion Reliability**: Use `canvas.stage.worldTransform.applyInverse` for screen→world mapping in `getViewportWorldRect()` to ensure correct results across PIXI versions. Removed earlier manual inverse math.
- Removed the overly restrictive GM-only wall-blocking prefilter from visualization iteration; viewport limiting now applies to all users while existing fog-of-war/visibility checks remain.

- Auto cover: no roll dialog will use off guard when applicable too

## [2.6.7] - 2025-08-21

### Fixed

- Color blind modes

### Added

- Quick edit - added party and enemies selectors
- Auto cover - show to gms if cover was overridden by any method

## [2.6.6] - 2025-08-21

### Fixed

- Ignore allies in visibility manager
- Auto cover for non roll dialog
- Per row rever will not revert all now

### Added

- MANY tests

## [2.6.5] - 2025-08-20

### Added

- **Cover Visualization**: Implemented fog of war awareness for cover grid
  - Players only see cover squares in areas they can currently see (respects fog of war)
  - Hidden/fogged areas show no cover visualization squares at all
  - Integrates with Foundry VTT's vision system to check grid position visibility
  - Prevents tactical information leakage in unexplored or currently invisible areas

- **Cover Visualization**: Enhanced token filtering to exclude non-blocking entities
  - Loot tokens no longer create gray "holes" in cover visualization
  - Hazard tokens no longer interfere with cover grid display
  - Only actual creatures and NPCs count for position occupation checks

- **Cover Visualization**: Implemented wall-based line-of-sight blocking for cover grid
  - Players see black squares instead of cover information for positions blocked by walls
  - Aggressive LOS blocking algorithm ensures clean visual separation at wall boundaries
  - Added comprehensive test coverage for wall blocking functionality

### Improved

- **Cover Visualization**: Enhanced drawing logic to completely hide squares in fogged areas
- **Cover Visualization**: More accurate token occupation detection for cover calculations

## [2.6.4] - 2025-08-19

### Fixed

- **Attack Consequences Dialog**: Fixed "Apply All" button showing "No visibility changes to apply" when there are actionable changes
  - Added test coverage to prevent similar bugs in the future

- **Seek Dialog**: Fixed "Error reverting change" when using per-row revert after apply-all
  - Revert operations now work correctly in the "Apply All → Per-Row Revert" sequence
  - Added test coverage to prevent similar bugs in the future

## [2.6.3] - 2025-08-19

### Fixed

- Tests

## [2.6.2] - 2025-08-19

### Fixed

- **Critical Bug Fixes - All Major Action System Issues Resolved**:
  - **Sneak Action**: "Apply Changes" button now correctly applies Undetected instead of Hidden on critical success
  - **Consequences Action**: "Apply All" now works correctly with Ignore Allies setting
  - **Create a Diversion Action**: "Apply All" now properly applies effects and respects Ignore Allies setting
  - **Seek Action**: "Apply Changes" now properly respects the Ignore Allies setting
  - **Individual Revert Buttons**: Now only revert the specific creature's outcome instead of all outcomes
  - **Ignore Allies Filter Logic**: Fixed inconsistencies across all actions when toggling Ignore Allies in dialogs
  - **Parameter Passing**: Fixed inconsistent parameter passing between dialogs and action handlers
  - **State Management**: Fixed dialog state tracking for bulk actions

- **Auto cover visualization**: undetected or foundry hidden will show as no cover

- **Enhanced Purge Functionality**:
  - Purge tool now intelligently detects selected tokens
  - Any tokens selected: Offers to clear all selected tokens' Visioner data with comprehensive cleanup (same as scene purge)
  - No tokens selected: Offers to clear entire scene data
  - More targeted cleanup options for better workflow efficiency

- **Comprehensive Testing Coverage Added**:
  - Added 586 comprehensive tests across 26 test suites
  - Real HTML5 canvas integration testing with actual drawing operations
  - Complete bug regression prevention testing
  - All action types thoroughly tested (Sneak, Hide, Seek, Point Out, Take Cover, Create a Diversion, Consequences)
  - All UI interactions tested (Apply Changes, Apply All, Revert All, Individual buttons)
  - Performance testing for large token sets and wall operations
  - Error handling and edge case coverage

### Changed

- Enhanced test infrastructure with Jest testing framework
- Added real canvas testing capabilities with `canvas` npm package
- Improved mock system for Foundry VTT globals in testing environment

## [2.6.1] - 2025-08-19

### Fixed

- AZERTY keyboard support (maybe??)
- Dont show attack consequences on damage taken messages
- Cover Visualization:
  - Allow hover and then hold keybind and not just keybind and then hover, also change default to Y

## [2.6.0] - 2025-08-19

### Added

- Toolbars reorganization:
  - Moved Visioner controls into native Foundry tool groups:
    - Tokens: Quick Edit, Provide Auto‑Cover toggle, Purge Scene Data
    - Walls: Wall Manager, Provide Auto‑Cover toggle, Hidden Wall toggle
  - Removed the standalone Visioner tool
- Wall Manager QoL:
  - Row highlight sync when selecting walls on the canvas
  - New Type column with icons/images for Wall, Door, Secret Door
- Consistent wall imagery via shared `getWallImage(doorType)` used across Visibility Manager and Wall Manager (Secret Door now distinct)

- **Cover Visualization System**: Interactive tactical positioning aid for cover analysis
  - Hold configurable keybind (default: Shift) while hovering over targets to activate
  - Shows colored grid overlay indicating cover levels at each position against hovered token
  - Color coding: Green (No Cover), Yellow (Lesser +1 AC), Orange (Standard +2 AC), Red (Greater +4 AC)
  - White square highlights selected token's current position
  - Dynamic range calculation automatically expands to cover all tokens on scene
  - Works for all auto-cover intersection modes (Any, 10%, Coverage, Tactical)
  - Client-specific rendering - each player sees only their own visualization
  - Player-configurable keybindings via FoundryVTT's native Controls settings
  - Optional encounter-only restriction setting
  - Smart occupation filtering - excludes squares occupied by other tokens (except tiny creatures sharing space)

- **Enhanced Auto-Cover Modes**: Refined intersection algorithms and added tactical for better tactical accuracy (NOT as pf2e rules)
  - **Tactical Mode**: Corner-to-corner line-of-sight calculations using "best attacker corner" rule
  - **Coverage Mode**: Side coverage algorithm with fixed 50% (Standard) and 70% (Greater) thresholds
  - **Any Mode**: Attack ray passes through blocker with any %
  - **10% Mode**: Grid-square-based intersection threshold - default mode

### Changed

- Token and Wall toggles semantics unified to “Provide Auto‑Cover” (ON = provides cover):
  - Tokens: invert `ignoreAutoCover` flag handling; active shows shield icon
  - Walls: `provideCover` true when active; shield icon when ON
- Increased Type icon size in Wall Manager for readability
- Hide auto cover dc reduction now also applies for manual cover (if the setting is on)
- Damage consequences changed to Attack consequences
- Aligned outcome for concealed and some action states

### Fixed

- Removed deprecated PerceptionManager.refresh calls; visuals update without deprecation warnings
- Encounter filter: ensured token‑ID matching to prevent non encounter copies of the same token filtered correctly
- **Tiny Creature Handling**: Improved calculations for tiny creatures auto cover
- Seek templates on rerolls now behave better

## [2.5.3] - 2025-08-17

### Fixed

- Tooltips: some more optimizations
- API: make sure auto cover skips blockers that have the same id as the controlled token

## [2.5.2] - 2025-08-17

### Added

- Take cover: support converting system effect to visioner one(for people that use the macro and dont just post the action in chat)
  - will bypass visioner take cover automation and will set to the effect selected by the system effect (basicaly will not increment the cover based on the current cover state)

### Fixed

- Tooltips: fixed all hover tooltips state and keyboard tooltips states (should be much more stable)
- Familiars will not be filtered when the encounter filter is turned on

## [2.5.1] - 2025-08-17

### Fixed

- Seek Action: when changing system condition to visioner, change it also to any player that doesnt have it's own visioner flag with the target

## [2.5.0] - 2025-08-17

### Added

- Quick panel:
  - Compacted the design a bit
  - Added minimize button to keep it handy when you need it
  - Added a keybind to open and close quick panel (default Ctrl-Shift-Q)
- Hidden walls:
  - Per scene wall indicator width slider
- Seek Action:
  - Support system conditions -> if a token has been set with a system condition (hidden\undetected) and the seek dialog is opened
    visioner will replace the system condition with it's own flags and reflect that in the results
- API:
  - Add getAutoCoverState function between a token and a target
- Enforce RAW:
  - Will now utilize auto cover(if turned on) to pass the prequisite for hide
- Hide:
  - New setting to add auto cover to the dialog (it will reduce dc instead of adding modifiers to the roll , default off)

### Fixed

- Seek Action: Hidden walls now properly appear in Seek template results
  - Template filtering now works correctly for both tokens and walls

### Changed

- Quick panel:
  - removed refresh button, now refreshes automatically when adding\removing selected tokens and adding\removing targeted tokens

## [2.4.0] - 2025-08-16

### Added

- Hidden walls support:
  - Turn on in the settings
  - Wall config -> under visioner settings turn on hidden wall checkbox
    - This will make the wall appear in the visibility manager and seek dialog
  - Set DC if you want
  - Walls auto start as hidden for tokens
  - Seek to discover wall
  - Hidden walls will light up purple and hidden doors and secret doors will light up yellow
  - EXPERIMENTAL: See through hidden walls you can observe!
- Quick panel in visioner tool -> accepts selected tokens and targets an able to set visioner relationship changes quickly between them
- Hidden wall toggle in visioner tool

### Fixed

- Added abunch of apply changes buttons that were missing in actions
- Diversion outcome column populated again

### Changed

- Removed button title, was not needed honestly

## [2.3.1] - 2025-08-16

### Changed

- Settings menu: saving now preserves values from unvisited tabs. Only submitted or previously edited fields are persisted; untouched settings are no longer reset.
- Added opt in for enable all tokens vision

### Fixed

- Dialogs: fixed apply changes missing for sneak.

## [2.3.0] - 2025-08-15

### Added

- Proficiency rank requirement for Seeking hazards and loot (token config). Seek will show "No proficiency" when the seeker's rank is too low and keep DC/override controls.
- Keybind to show current calculated Auto‑Cover from all tokens (default G). Press to display cover‑only badges; release to clear.
- Mystler Sneak RAW setting (default off) to enforce RAW outcome for Sneak.
- New settings structure with category tabs and an emphasized Auto‑Cover section.
- Add keybind to open token manager in the opposite mode (@Eligarf)
- polish translation (@Lioheart)

### Changed

- Ignore Allies is now per‑dialog (Seek/Hide/Sneak); the global setting only defines the default checkbox state.

### Fixed

- Hide dialog: restored missing "Apply Changes" button.
- Token Manager: fixed scrolling to the bottom when selecting a token; selected row stays in view.
- Now scrolls to bottom after injecting buttons in chat

## [2.2.0] - 2025-08-15

### Added

- Auto cover:
  - New `Token Intersection Mode: Coverage` that maps ray coverage across a blocking token to cover tiers using configurable thresholds.
    - Standard at ≥ `Auto-Cover: Standard Cover at ≥ %` (default 50)
    - Greater at ≥ `Auto-Cover: Greater Cover at ≥ %` (default 80)
  - Visioner tool: Consolidated GM controls to Ignore/Restore Auto-Cover on selected walls and tokens (highlighted when active).
    - Clear Cover (Target/Observer mode)
    - Make Observed (Target/Observer mode)
  - Hazard/Loot: Minimum Perception Proficiency (token config) required to detect (Untrained–Legendary). Enforced in live detection and Seek.
  - Seek results now always include hazards/loot (subject to template/distance filters). Below-rank entries show outcome "No proficiency", display the correct DC, and still provide override buttons.
  - Auto-cover dependents are hidden unless Auto-cover is enabled.
  - Coverage thresholds only shown when mode = Coverage.
  - Seek: hides both limit checkboxes and distance fields when “Use Template” is enabled; distance fields only shown when their respective limit toggles are on.
  - Tooltips: hides “Block Player Target Tooltips” unless “Allow Player Tooltips” is enabled; hides “Tooltip Font Size” unless “Enable Hover Tooltips” is enabled.

### Changed

- Auto-cover internals refactored into strategy helpers for readability and maintainability.
- Check roll integration now uses a libWrapper WRAPPER when available to avoid conflicts with PF2E Ranged Combat.
- Token and Wall toolbar in visioner tool toggles now reflect the currently selected documents and stay in sync on selection changes.

## [2.1.3] - 2025-08-13

### Fixed

- Auto cover:
  - respect metagaming ac reveals
  - Walls sidebar tool: added GM toggle to Ignore/Restore Auto-Cover for selected walls
  - new settings: coverage thresholds to map ray coverage across a blocking token to lesser/standard/greater

## [2.1.2] - 2025-08-12

### Fixed

- Auto cover:
  - allow players to set keybinds

## [2.1.1] - 2025-08-12

### Fixed

- Auto cover:
  - players could not see override controls
  - dialog height was weird

## [2.1.0] - 2025-08-12

### Added

- Auto cover:
  - now lets you override the cover applied to a roll in the roll dialog
  - now lets you set keybind that if held will let you override cover for the roll (for people that dont use roll dialog, you maniacs)

## [2.0.1] - 2025-08-12

### Fixed

- Auto cover:
  - now works with and without roll dialog
  - now gets reevaluated on token movement
  - walls intersection algorithm tuned to better check
  - removed any and cross modes

## [2.0.0] - 2025-08-12

### Breaking - Full Internal Rewrite and Module Restructure

- Project reorganized and rewritten for clarity and performance.

### Added

- Auto Cover (reworked):
  - Applies cover only if the line from attacker to target passes through a blocking token’s space.
  - Lesser vs Standard cover determined by relative size (blocking token ≥ 2 size categories larger => Standard).
  - Applies pre-roll via modifiers dialog or strike click capture; clears cover immediately after the roll’s message renders.
  - Multi-side evaluation: checks all token sides for walls; tokens use center-to-center line for accurate blocking.
  - Intersection mode for token blockers: new setting “Auto-Cover: Token Intersection Mode” with choices:
    - Any (default): center line intersecting any token edge counts.
    - Cross: center line must cross both opposite edges (top+bottom or left+right).
  - Ignore undetected blockers: new setting “Auto-Cover: Ignore Undetected Tokens” (skip blockers undetected to the attacker per Visioner map).
  - Respect token flag: new setting “Auto-Cover: Respect Token Ignore Flag”; if enabled, tokens with `flags.pf2e-visioner.ignoreAutoCover = true` will be ignored.
  - New token setting in vision tab: ignore as auto cover blocker.
  - Wall-level toggle: per-wall flag `flags.pf2e-visioner.provideCover` (when false) makes that wall not contribute to cover. Default set to true.
  - New wall setting: ignore as auto cover.
  - Prone blockers toggle: new setting “Auto-Cover: Prone Tokens Can Block” (default on). If disabled, tokens with a Prone condition won’t provide cover.
  - Ally/dead filters: existing settings integrated into auto-cover token filtering (ignore allies, ignore 0-HP tokens).
  - Gated by setting and enabled GM-only to avoid duplicates.
  - Auto-Cover live recompute: cover now recalculates when attacker or target moves/resizes during an active roll flow.
  - Auto-Cover blocker options:
    - Any (default)
    - Cross (ray must cross both opposite edges)
    - Ray through token center
    - Ray inside ≥10% of blocking token square
    - Ray inside ≥20% of blocking token square
  - Wall-level toggle: per-wall flag `flags.pf2e-visioner.provideCover` to exclude walls from cover.
  - Token UI: Ignore as Auto-Cover Blocker flag in Token Config Vision tab.
- Take cover action support
- Grouped Settings menu (ApplicationV2), scrollable, localized labels, and reliable select persistence.

- Seek Template and Range Improvements (stabilized from 1.x):
  - Strict filtering by player template (no generic fallback template).

- Chat Automation Quality of Life:
  - Point Out excludes loot, pings target on Apply.
  - Sneak lists only enemies (no allies).
  - Hide prerequisites enforced (concealed or standard/greater cover) and “No changes to apply” notification when relevant.
  - Players don’t see Apply buttons in panels.

- API:
  - Bulk visibility setter to apply many observer→target updates efficiently.

### Changed

- No more world reloads for several settings; they are now applied at runtime:
  - Ignore Allies, Seek template toggle, Seek range toggles, player tooltip toggles, auto cover.
- Hook registration centralized under `scripts/hooks/` with small registrars; heavy logic moved to feature folders.
- Imports largely hoisted to top-of-file for maintainability; kept dynamic imports only where lazy-loading is beneficial (dialogs, heavy batches).

### Fixed

- Hide action now respects the Ignore Allies setting (allied observers are filtered out).
- Auto Cover reliably applies to the current roll and then cleans up; prevents lingering effects.
- Template-based Seek respects only targets inside the player’s template and opens faster via sockets.
- Token Manager batch operations reconciled effects reliably and reduced redundant document operations.
- Sneak integration showing up on sneak attack damage rolls.

### Removed

- Legacy/unused files and integration paths related to the old effects coordinator code.

## [1.9.0] - 2025-08-11

### Added

- Stealth for loot tokens: Added possibility to hide loot from specific tokens and finding them with seek!
- Stealth DC override for loot tokens in Token Config:
  - Injected a Stealth DC number field into the Vision tab for loot actors.
  - Added a dedicated “PF2E Visioner” tab fallback for loot tokens when available.

### Changed

- Seek and Token Manager now respect the token-level Stealth DC override for loot tokens, falling back to the world default when unset.
- Removed Cover and visibility integration, rules will now explicitly follor enforce RAW setting

## [1.8.0] - 2025-08-11

### Added

- API: `api.clearAllSceneData()` to clear all per-token visibility/cover maps and all module-created effects across the scene, then rebuild and refresh visuals.
- Macros added:
  - Clear All Scene Data (calls `api.clearAllSceneData()`)
  - Open Token Manager(calls `api.openTokenManager()`)

### Improved

- Effects handling: will now use batching for better performance

## [1.7.1] - 2025-08-11

### Changed

- Enhanced tooltip size customization: Improved implementation of tooltip font size setting
- Added proper scaling of tooltip icons based on font size
- Added CSS variables for consistent tooltip sizing across all components
- Better responsiveness for tooltip elements at different font sizes

### Fixed

- Tooltips should now stick and not move with the canvas

## [1.7.0] - 2025-08-10

### Added

- Enforce RAW Setting: When disabled (default) will skip some conditions checks
- Multiple rules per effect: Instead of multiple effects, the module will now handle one effect with multiple rules per state

### Improved

- Memory optimization: Batch processing for visibility changes to reduce heap usage
- Token deletion cleanup: Automatically remove deleted tokens from visibility maps, visibility effects, and cover effects
- Performance: Optimized effect creation and updates to use bulk operations instead of individual promises
- Efficiency: Replaced Promise.all loops with direct bulk document operations for better memory usage
- Performance: Completely redesigned effect updates to batch all operations by state and effect type
- Performance: Implemented batched visibility and cover updates in token manager to drastically reduce individual updates
- UI Improvement: "Apply Current" now applies the current type (visibility or cover) for both observer and target modes
- UI Improvement: "Apply Both" now applies both types (visibility and cover) for both observer and target modes
- UI Improvement: Visibility Manager now closes immediately when applying changes and shows a progress bar
- Performance: Optimized cover effects system with bulk operations for better memory usage

### Fixed

- Chat Automation: Fixed encounter filtering not working properly for all actions (Seek, Point Out, Sneak, Hide, Create a Diversion, Consequences)
- Chat Automation: Fixed issue where players couldn't see the Seek template setup button when no valid targets were detected

## [1.6.1] - 2025-08-10

### Fixed

- Token Manager: Cover should now support highlight and go to row as well

## [1.6.0] - 2025-08-10

### Added

- Chat Automation: Added Apply Changes / Revert Changes to the automation panel for all actions

## [1.5.1] - 2025-08-10

### Changed

- Matching color for dialog theme on highlight row

## [1.5.0] - 2025-08-10

### Added

- Token Manager: Replaced Effects column with DC column in the Visibility tab.
  - Target mode shows Perception DC; Observer mode shows Stealth DC.
- New world setting: "Integrate roll outcome in the token manager".
  - Optional Outcome column compares the last relevant roll to the DC and displays degree-of-success (Success, Failure, Critical Success/Failure).
- Selection-based row highlighting across Token Manager and all action dialogs (Seek, Hide, Sneak, Create a Diversion, Point Out, Consequences):
  - Selecting tokens on the canvas highlights matching rows and auto-scrolls them into view.

### Changed

- Moved effects descriptions into the Current State tooltip.
- Unified PC and NPC table widths; responsive colgroups when Outcome is on/off.
- Outcome chip style matches action dialogs.
- If Outcome is enabled, the manager widens on open to ensure the column is visible.
- Removed hover-based row→token and token→row behavior to avoid conflicts; selection now drives row highlighting.

### Fixed

- Correct DC tooltip text and header alignment.
- Layout glitches when Outcome is disabled.

## [1.4.0] - 2025-08-09

### Added

- Hover tooltips now show Font Awesome icon badges aligned above tokens:
  - Left badge: visibility state icon
  - Right badge: cover icon when applicable
- PF2e hud support for tooltip position

### Changed

- Hover tooltips no longer render text labels; icons are used for a cleaner, compact look.
- Badge positioning uses world-to-screen transforms, keeping alignment stable under zoom/pan.
- Create a Diversion discovery now considers both observed and concealed creatures as valid observers, and outcomes display only those who can currently see the diverter.
- Hide possible when token got observers and is concealed OR (has standard OR great cover)
- Effects will show token name rather than actor

### Fixed

- Token Manager: resolved ReferenceError for `pairs2` in target-mode apply flows.
- Tooltip cleanup reliably removes DOM badges to prevent lingering elements after hover/Alt/O.

## [1.3.3] - 2025-08-09

### Fixed

- Damage Consequences: Only list targets that explicitly have the attacker as Hidden/Undetected; removed global condition fallback.
- Damage Consequences button is hidden when no outcomes exist and shown when at least one target qualifies.
- Token Manager/Visibility Manager: Reworked layout to a single outer scroll container; inner tables no longer create nested scrollbars.
- Sticky footer no longer overlaps content; center area flexes and scrolls correctly.

## [1.3.2] - 2025-08-09

## Fixed

- CSS class overrding default system one (sorry!)

## [1.3.1] - 2025-08-08

### Added

- New world setting: Integrate Cover with Visibility Rules (`integrateCoverVisibility`). When enabled, certain actions obey cover prerequisites. Specifically, Hide is only available if the acting token has at least Standard Cover from an observer.

### Changed

- Chat automation now hides the “Open Hide Results” button when no actionable changes are possible after applying visibility and cover checks (and the actual roll outcome when present).
- Hide observer discovery uses the same cover gating as the UI check to ensure consistency.

---

## [1.3.0] - 2025-08-08

### Visioner Token Manager (Visibility & Cover)

- Reworked Apply actions:
  - Apply Current now applies the active type (Visibility or Cover) for BOTH modes (Observer → Targets and Targets → Observer).
  - Apply Both now applies BOTH types for BOTH modes in one click.
- States persist reliably after changing type:
  - All map writes now merge into existing maps instead of overwriting.
  - Writes use `document.update({ flags... })` for stability.
  - Dialog refresh re-reads maps from flags on each render.
- Corrected table sorting per type (ally\npc):
  - Visibility order: Observed → Concealed → Hidden → Undetected.
  - Cover order: None → Lesser → Standard → Greater.

All notable changes to the PF2E Visioner module will be documented in this file.

The format is based on [Keep a Changelog](https://keepachangelog.com/en/1.0.0/),
and this project adheres to [Semantic Versioning](https://semver.org/spec/v2.0.0.html).

## [1.2.2] - 2025-08-08

### Fixed

- **Hide/Sneak/Create a diversion/Consequences Buttons**: Restored functionality of "Open Hide Results" and "Open Sneak Results" buttons in chat. Clicking now opens their preview dialogs as expected.
- **Generic Open Actions**: Added unified handling for other `open-*` actions (e.g., Create a Diversion, Consequences) for improved resilience.

## [1.2.1] - 2025-08-08

### Changed

- **Seek Template Player Logic**: Players will now be able to put their own seek templates, letting GMs open the results nicely
- **Point out Player Logic**: Players are now able to point out themselves, letting the GM open the results nicely, added ping on the pointed out token

## [1.2.0] - 2025-08-08

### Added

- **Seek via Template (30 ft Burst)**: Optional template-based Seek targeting
  - New setting to enable template mode for Seek
  - “Setup Seek Template” button in chat lets you place a 30 ft burst anywhere with live preview
  - Tokens inside the template are considered for Seek; edge intersections count
  - Button toggles to “Remove Seek Template” after placement

### Changed

- **Range Limitation Logic**: When using a template, combat/non-combat Seek distance limits are fully ignored
- **Colors**: Template colors use the current player's color; fallback to themed defaults

---

## [1.1.0] - 2025-08-08

### Added

- **Out of Combat Seek Distance Limitation**: Implemented distance limitations for Seek actions outside of combat
  - GMs can now configure maximum distance for out-of-combat Seek attempts
  - Distance is calculated automatically between seeker and potential targets
  - Setting can be adjusted in module configuration

## [1.0.2] - 2025-08-07

### Fixed

- **Visibility Manager Actor Image**: Fixed an issue with actor images

## [1.0.1] - 2025-08-07

### Fixed

- **Visibility Manager Mode Switching**: Fixed issue where toggling between observer and target mode would reset changes made in the previous mode
  - Changes in both modes are now preserved when toggling between modes
  - Apply Changes button now applies changes from both observer and target modes
- **Point Out Action**: Improved Point Out action to work when the pointer can see the target in any visibility state (observed, concealed, or hidden)

## [0.8.0] - 2025-08-10

### Added

- **Rule Element Initial Support**: Added custom rule element for controlling visibility states
  - Implemented PF2eVisionerVisibility rule element with direction control (TO/FROM)
  - Added schema with configurable options for subject, observers, mode, and status
  - Supports multiple observer types: all, allies, enemies, selected, targeted
  - Includes various modes: set, increase, decrease, remove
  - Provides duration control and range limitations
  - Effects are placed on the subject token for consistent behavior
  - Added comprehensive documentation and example items

### Fixed

- **Unification**: Matching colors through all dialogs for the visibility states

## [0.7.0] - 2025-08-08

### Added

- **Colorblind Mode**: Added accessibility option for different types of colorblindness
  - Multiple colorblind modes: Protanopia, Deuteranopia, Tritanopia, and Achromatopsia
  - Client-side setting that can be set individually by each user
  - Adds visual indicators and alternative color schemes for better visibility
  - Includes pattern indicators to help differentiate visibility states beyond color

### Fixed

- **Create a Diversion Button**: Fixed issue where the Create a Diversion button would appear even when there were no valid targets (creatures that can see the actor)
- **Create a Diversion Dialog**: Fixed issue where the Create a Diversion dialog would not open when clicking the button
- Added notification when attempting to use Create a Diversion with no valid targets
- Added detailed logging for Create a Diversion actions to help with troubleshooting

## [0.6.1] - 2025-08-07

### Changed

- **Improved Dialog Visibility Logic**: Dialog buttons now only appear when there are valid targets for actions, avoiding unnecessary notifications for all dialog types (Seek, Point Out, Hide, Sneak, Create a Diversion, and Consequences)

## [0.6.0] - 2025-08-07

### Added

- **Damage Consequences Dialog**: Added red-themed dialog that appears when a hidden or undetected token makes a damage roll, allowing the GM to update visibility states of affected targets

## [0.5.0] - 2025-08-07

### Added

- **Block Target Tooltips for Players**: Added setting to prevent players from seeing target tooltips when hovering over tokens, while still allowing them to see tooltips when holding O key or pressing Alt

## [0.4.0] - 2025-08-07

### Added

- **Custom Tooltip Size**: Added slider control for adjusting tooltip font size
- **Client-side Setting**: Font size preference is stored per-user rather than globally
- **Responsive Sizing**: Tooltip components scale proportionally with font size changes

## [0.3.0] - 2025-08-07

### Added

- **Custom Seek Distance**: Added configurable distance setting for Seek range limitation
- **Settings Organization**: Improved settings layout with logical grouping for better usability
- **Enhanced Notifications**: Updated range limit messages to show the custom distance

## [0.2.18] - 2025-08-06

### Improved

- **Dialog Layout**: Added scrollable table with fixed footer to action dialogs for better usability with many tokens
- **Dialog Sizing**: Fixed dialog height and scrolling behavior to ensure proper display of large result sets
- **Table Scrolling**: Enhanced table container to properly handle overflow with fixed headers and footers
- **Cross-Browser Compatibility**: Added JavaScript-based scrolling fixes for better cross-browser support
- **Direct DOM Manipulation**: Added dedicated scroll fix module that applies direct DOM styling to ensure consistent scrolling behavior across all browsers and Foundry versions
- **Themed Scrollbars**: Added color-matched scrollbars for each action dialog type (Hide, Seek, Point Out, Sneak, Create a Diversion) to enhance visual consistency

## [0.2.17] - 2025-08-06

### Fixed

- **Point out dialog wrong application**: fixed condition(hidden\undetected) change for wrong token

## [0.2.15] - 2025-08-06

### Fixed

- **Major bug**: Had an issue that effect would go on the defender when attacking a condition(hidden\undetected) attacker, this is now fixed

## [0.2.14] - 2025-08-06

### Added

- **Combat Seek Range Limitation**: New setting to limit Seek actions to 30 feet range in combat, following PF2e rules
- **Range Feedback**: Clear notifications when range limitation is active and targets are out of range

## [0.2.13] - 2025-08-06

### Improved

- **Consolidated DC Extraction**: Centralized perception and stealth DC extraction functions in shared utilities for consistent access paths across all automation dialogs
- **Simplified Data Access**: Optimized DC extraction to use definitive paths for both PC and NPC actors, removing complex fallback logic
- **Code Maintainability**: Standardized DC access patterns across all visibility-related dialogs (Hide, Seek, Sneak, Create a Diversion, Point Out)

## [0.2.7] - 2025-08-06

### Added

- **Player Tooltip Setting**: New "Allow Player Tooltips" setting enables non-GM players to see visibility indication tooltips from their controlled tokens' perspective
- **Ignore Allies Setting**: New "Ignore Allies" setting filters visibility dialogs so NPCs only see players and players only see NPCs, streamlining visibility management
- **Shared Utility Functions**: Extracted common ally filtering logic into reusable utility functions for better code maintainability

### Fixed

- **Hide Dialog Encounter Filter**: Fixed bug where "Apply All" button in Hide dialog ignored encounter filter and applied changes to all tokens instead of only encounter tokens
- **Encounter Filter Logic**: Encounter filter now properly maintains its state and shows empty results when no encounter tokens match, instead of automatically disabling the filter

### Improved

- **Code Organization**: Refactored all chat automation modules to use shared ally filtering utility, eliminating code duplication and ensuring consistency
- **Player Access Control**: Players can only see tooltips for their own controlled tokens when player tooltips are enabled, preventing information leakage
- **Setting Integration**: Both new settings require world restart and are properly integrated with the module's configuration system

## [0.2.5] - 2025-08-06

### Fixed

- **API**: Fixed API function with options

## [0.2.4] - 2025-08-06

### Added

- **API**: Added API function to update ephemeral effects for visibility changes

## [0.2.3] - 2025-08-05

### Fixed

- **Sneak visibility**: Fixed Sneak visibility logic to use effective new state instead of hardcoding 'undetected'

## [0.2.2] - 2025-08-05

### Fixed

- **CSS Syntax**: Fixed CSS syntax error in chat-automation-styles.js

## [0.2.1] - 2025-08-05

### Fixed

- **Sneak perception DC calculation**: Enhanced Sneak dialog perception DC retrieval with multiple fallback paths for different PF2e system versions, matching Create a Diversion's robust implementation

## [0.2.0] - 2025-08-05

### Added

- **Sneak Action Dialog**: Complete automation for PF2E Sneak actions with preview and outcome management
- **Create a Diversion Dialog**: Complete automation for PF2E Create a Diversion actions with preview and outcome management
- **Token hover highlighting**: Hover over token rows in dialogs to highlight tokens on canvas
- **Enhanced error handling**: Graceful handling of ephemeral effect cleanup errors
- **Initiative-based effects**: Support for ephemeral effects that track combat initiative

### Improved

- **Dialog styling consistency**: Unified text sizes, spacing, and layout across all action dialogs
- **Token image presentation**: Removed unnecessary tooltips and borders from token images in tables
- **UI responsiveness**: Optimized dialog width and column sizing for better proportions
- **Button state management**: Dynamic enabling/disabling based on actual changes from original state
- **Visual feedback**: Enhanced state icons and selection indicators for better user experience
- **Create a Diversion outcomes**: Fixed token images, centered action buttons, and added proper outcome text coloring
- **Perception DC calculation**: Improved DC retrieval with multiple fallback paths for different PF2e system versions

### Technical

- **ApplicationV2 compliance**: Proper use of built-in action system instead of manual event binding
- **Error resilience**: Try-catch blocks around visibility operations to prevent dialog crashes
- **Code organization**: Improved separation of concerns between dialog logic and template rendering

## [0.1.x] - 2025-01-31

### Fixed

- Resolved circular dependency issue causing "Cannot use import statement outside a module" error
- Fixed manifest warning about unknown "system" key by using correct v13 relationships format
- Implemented lazy loading for API components to prevent initialization conflicts

### Added

- Complete rewrite for FoundryVTT v13 compatibility
- Modern ApplicationV2-based visibility manager interface
- ESModule architecture for better performance and maintainability
- Comprehensive localization support (English included)
- Bulk actions for setting multiple tokens at once
- Visual indicators with animated effects
- Keyboard shortcut support (`Ctrl+Shift+V`)
- Token HUD integration for quick access
- Context menu integration
- Modern responsive CSS design with v13 theme support
- Auto-apply PF2E conditions option
- Socket support for future multiplayer features
- Hot reload support for development
- Comprehensive API for module developers
- Full TypeScript-style JSDoc documentation

### Changed

- Upgraded from ApplicationV1 to ApplicationV2 framework
- Improved data storage using modern flag system
- Enhanced visual effects system with better performance
- Redesigned UI with modern FoundryVTT v13 styling
- Better error handling and user feedback
- Optimized token visibility update logic

### Technical

- Minimum FoundryVTT version: v13.341
- Verified compatibility: v13.346
- PF2E system compatibility: v6.0.0+
- ESModule entry point instead of legacy scripts
- CSS Layer implementation for better module compatibility

## [0.1.0] - Previous Version

### Added

- Basic per-token visibility functionality
- Simple table-based interface
- Core visibility states (Observed, Hidden, Undetected, Concealed)
- Token appearance modification
- Flag-based data storage

### Compatibility

- FoundryVTT v12 and earlier
- Basic ApplicationV1 framework<|MERGE_RESOLUTION|>--- conflicted
+++ resolved
@@ -1,6 +1,5 @@
 # Changelog
 
-<<<<<<< HEAD
 ## [4.4.0] - 2025-10-14
 
 ### ✨ Features
@@ -11,24 +10,16 @@
   - Visual indicator: Plus icon (+) appears in column header legend when setting is active
   - Setting located in General > Visioner Dialogs Settings
 
-### 🐛 Bug Fixes
+### Changes
 
 - **Line of Sight Accuracy**: Fixed visibility issue by implementing comprehensive 9-point sampling
   - LOS now samples 9 points on each token: center + 4 corners (with 2px inset) + 4 edge midpoints
   - Creates 81 possible sight lines (9×9) to accurately detect visibility around partial obstacles
   - Previously used only 3 points per token, which could miss valid sight lines around corners
-  - Fixes cases where tall creatures couldn't see smaller creatures behind low partial walls
-  - More accurately represents physical reality where creatures can lean or look around obstacles
-  - Updated unit tests to reflect the improved geometric accuracy of multi-point sampling
 
 - **Hover Tooltip Performance**: Make sure tooltips appear for newly created tokens
-  - Added event listener for `createToken` to attach hover listeners immediately
-  - Prevents delay in tooltip appearance when tokens are added during gameplay
-  - Ensures consistent user experience with instant feedback on token hover
   - Make sure tooltips doesnt render above ui elements
 
-=======
->>>>>>> 7ebd47ba
 ## [4.3.1] - 2025-10-13
 
 ### 🐛 Bug Fixes
