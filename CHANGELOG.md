--- conflicted
+++ resolved
@@ -1,19 +1,16 @@
 # Changelog
 
-<<<<<<< HEAD
-## [4.5.3] - 2025-01-XX
+## [4.5.3] - 2025-11-09
 
 ### ✨ Features
 
 - **Customizable Wall Cover Labels Keybind**: Replaced Alt key handling with a configurable keybinding for showing wall cover labels
-  - New keybinding: "Show Wall Cover Labels" (default: H key) in Controls settings
+  - New keybinding: "Show Wall Cover Labels" in Controls settings
   - Hold the configured key while the walls tool is active to display cover status labels (NONE, LESSER, STANDARD, GREATER) on walls
   - Labels automatically hide when the key is released or when switching away from the walls tool
   - Prevents interference with Foundry's native Alt-click functionality for wall selection
   - Only shows labels for walls with explicit cover overrides (AUTO labels are not displayed)
 
-=======
->>>>>>> 7d4e4ce4
 ## [4.5.2] - 2025-11-02
 
 ### Changed
