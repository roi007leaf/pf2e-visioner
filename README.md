[![Latest Version](https://img.shields.io/github/v/release/roi007leaf/pf2e-visioner?display_name=tag&sort=semver&label=Latest%20Version)](https://github.com/roi007leaf/pf2e-visioner/releases/latest)

![Latest Downloads](https://img.shields.io/github/downloads/roi007leaf/pf2e-visioner/latest/total?color=blue&label=latest%20downloads)

<<<<<<< HEAD
# PF2E Visioner – Advanced Visibility and Perception Toolkit

PF2E Visioner is a comprehensive visibility and perception toolkit for Foundry VTT's Pathfinder 2nd Edition system. It provides granular control over what each creature can see, automates PF2E perception mechanics, and offers an intuitive user experience for both GMs and players.
=======
# PF2E Visioner – Advanced Visibility and Cover Toolkit

PF2E Visioner is a comprehensive visibility and cover toolkit for Foundry VTT's Pathfinder 2nd Edition system. It provides granular control over what each creature can see, automates PF2E perception mechanics, and offers an intuitive user experience for both GMs and players.
>>>>>>> a0a1b9ab

[![ko-fi](https://ko-fi.com/img/githubbutton_sm.svg)](https://ko-fi.com/roileaf)

---

## ✅ Requirements

- Foundry VTT v13.341+
- PF2e System v6.0.0+
- libwrapper
- Recommended: socketlib (for cross-client perception refresh)

---

## 🔌 Installation

1. Install the module in Foundry's Add-on Modules.
2. Enable it for your world.
3. Configure world settings (Game Settings → Module Settings → PF2E Visioner).

---

## 🔍 Core Capabilities

### Per‑Observer Visibility States

- Visibility is tracked for each observer→target pair.
- States: Observed, Concealed, Hidden, Undetected.
- State data lives in token flags; it's robust across reloads and scenes.

### Per‑Observer Cover States

- Cover is tracked for each attacker→target pair.
- States: None, Lesser (+1), Standard (+2), Greater (+4).
- Cover data is stored per pair and only applied to mechanics at roll time (see Auto Cover below).

### Token Manager UI (Visibility & Cover)

- Modern ApplicationV2 UI with responsive layout and fixed controls.
- Color-coded rows, hover to highlight tokens on the canvas, sortable table.
- "Apply All" and "Revert All" flows with per‑row apply/revert.
- Cover and visibility tabs use consistent iconography and colors.
- Quick panel for rapid visibility/cover adjustments between selected and targeted tokens.

### Visual Feedback

- Token overlays/filters reflect current visibility.
- Smooth transitions when states change.
- Hover tooltips communicate "how this token sees others" or "how others see this token" depending on mode.
- Icon badges above tokens for quick visual reference.
- Colorblind mode support with multiple palette options.

---

## 🫠 PF2E Action Automation

Visioner enhances PF2E chat cards with buttons that open result dialogs and apply changes safely.

### Actions Covered

- Seek
- Hide
- Sneak
- Point Out
- Create a Diversion
- Take Cover
- Attack Consequences (post‑attack visibility updates for hidden/undetected attackers)

### Shared Dialog Features

- Preview changes before applying
- Encounter filtering toggle
- Outcome/margin display
- Per‑row apply/revert and bulk actions

### Chat Automation Behavior (GM‑first, player‑safe)

#### Seek

- With setting "Use Seek Template" ON:
  - GM and players get "Setup Seek Template".
  - Player‑placed templates create a GM‑side pending request. GM sees "Open Seek Results" only when the area contains valid targets; otherwise GM sees no button. Using a template disables range limits.
  - GM‑placed templates open the dialog immediately.
- With the setting OFF: GM sees "Open Seek Results"; players see nothing.
- Optional range limits (in/out of combat) apply when not using a template.
- Support for seeking loot tokens and hazards with configurable Stealth DCs.

#### Point Out

- Players do not see a Point Out button.
- Player Point Out auto‑forwards to GM:
  - GM sees "Open Point Out Results" only if allies will benefit; otherwise no button is shown.
  - One‑Ping Rule: ping once on GM receipt (not on dialog open). GM‑initiated Point Out pings when opening.
- Results set allies' visibility of the target to Hidden (PF2E rules).

#### Hide / Sneak / Create a Diversion

- Open result dialogs from chat.
- Visioner detects applicable tokens (filtered by allies/enemies setting and encounter filter).
- Apply/revert changes per‑row or in bulk.
- RAW enforcement options for stricter rule adherence.

#### Attack Consequences

- When a hidden/undetected creature deals damage, a red dialog appears to apply resulting visibility changes following PF2E guidance.

#### Take Cover

- Supports both chat card actions and system effects conversion.
- Integrates with auto-cover system for DC reductions.

---

## 🛡️ Auto Cover & Roll Overrides

When enabled, Visioner evaluates cover between the acting token and its current target and applies the appropriate bonus to the target's AC for that roll only.

### How it works

- On attack/spell-attack rolls, Visioner computes cover just-in-time and injects a one‑shot effect to the target so the DC/AC reflects the chosen cover.
- After the roll's chat message renders, Visioner cleans up any one‑shot cover effect.
- If a token moves during an active attack flow, Visioner clears any previously applied cover; re‑evaluation happens at the moment of rolling.

### Modifiers dialog (with dialog open)

- GMs see a "Visioner Cover Override" row with four icon buttons: None, Lesser, Standard, Greater.
- The auto-calculated state is highlighted; click another icon to override for that roll.
- Uses Visioner's shield icons and colors throughout the module.

### Quick rolls (no dialog)

- Bind a key in Controls to: "Hold to Override Cover on Quick Rolls" (no default binding).
- Hold that key while clicking a strike to open a compact override window (AppV2) with the same four icons and a Roll button.
- Pick a cover; Visioner applies it for that roll and then cleans up automatically.

### Auto‑Cover options (world settings)

- Enable Auto‑Cover: master toggle.
- Token Intersection Mode: how token blockers count (Any, 10%, Center, Side Coverage, Tactical, 3D Sampling).
- Ignore Undetected Blockers: attackers ignore blockers they can't detect per Visioner visibility map.
- Ignore Dead Tokens: skip 0‑HP blockers.
- Ignore Allies: skip same‑alliance blockers.
- Respect Token Ignore Flag: tokens with `flags.pf2e-visioner.ignoreAutoCover = true` won't provide cover.
- Prone Tokens Can Block: when off, prone tokens are skipped as blockers.
- Visualization Only in Encounter: limit cover visualization to active encounters.
- GM Respects Line of Sight: GMs see cover visualization limited to explored areas.

### Cover Visualization System

- Hold configurable keybind (default: Y) while hovering over targets to activate.
- Shows colored grid overlay indicating cover levels at each position against hovered token.
- Color coding: Green (No Cover), Yellow (Lesser +1 AC), Orange (Standard +2 AC), Red (Greater +4 AC).
- White square highlights selected token's current position.
- Dynamic range calculation automatically expands to cover all tokens on scene.
- Works for all auto-cover intersection modes.
- Client-specific rendering - each player sees only their own visualization.
- Player-configurable keybindings via FoundryVTT's native Controls settings.
- Optional encounter-only restriction setting.
- Smart occupation filtering - excludes squares occupied by other tokens (except tiny creatures sharing space).

---

## 🧱 Hidden Walls Support

- Turn on in the settings to enable hidden walls feature.
- Wall config → under Visioner settings turn on hidden wall checkbox.
- Set DC if you want for seeking/discovering walls.
- Walls auto start as hidden for tokens.
- Seek to discover walls.
- Hidden walls will light up purple and hidden doors and secret doors will light up yellow.
- EXPERIMENTAL: See through hidden walls you can observe!

---

## 🧠 Off‑Guard Automation

- Applies off‑guard where appropriate based on Hidden/Undetected relationships.
- Visuals refresh immediately after changes.

---

## 🛠 Settings (World unless noted)

- Enable Hover Tooltips (client): show token visibility tooltips.
- Allow Player Tooltips (world): allow players to see hover tooltips from their perspective.
- Tooltip Font Size (client): scale tooltip text.
- Colorblind Mode (client): alternate palettes (Protanopia, Deuteranopia, Tritanopia, Achromatopsia).
- Ignore Allies (world): reduce dialog clutter by filtering same‑side tokens (PC↔PC, NPC↔NPC) when appropriate.
- Default Encounter Filter State (world): dialogs start filtered to encounter tokens when combat is active.
- Use Seek Template (world): enable template placement flow for Seek.
- Limit Seek Range in Combat / Out of Combat (world): cap range when not using a template.
- Seek Range Value / Out of Combat (world): range distances (ft).
- Use Token HUD Button (world): adds a quick access button on token HUD.
- Block Target Tooltips for Players (world): disable "target‑perspective" tooltips for players.
- Auto‑Cover (world): enable Visioner's cover evaluation and roll‑time application.
- Auto‑Cover: Token Intersection Mode (world): Any / 10% / Center / Side Coverage / Tactical / 3D Sampling.
- Auto‑Cover: Ignore Undetected / Ignore Dead / Ignore Allies / Respect Token Ignore Flag / Prone Tokens Can Block.
- Auto‑Cover: Visualization Only in Encounter / GM Respects Line of Sight.
- Debug (world): verbose logging for troubleshooting.

---

## ⌨️ Keybindings

- Open Visibility Manager: Ctrl+Shift+V
- Toggle Observer Mode for Hover Tooltips: O (hold to switch to observer mode; release to return to target mode)
- Hold to Override Cover on Quick Rolls: unbound by default; configure in Controls. Hold while clicking a strike to open the quick cover override window.
- Hold for Cover Visualization: Y (hold while hovering over tokens to visualize cover fields).
- Show Auto‑Cover Overlay: G (press to show auto‑cover badges for the hovered token).

---

## 🔧 Developer API (minimal)

```js
const api = game.modules.get('pf2e-visioner')?.api;
await api?.openVisibilityManager(token);
```

- getVisibility(observerId, targetId)
- setVisibility(observerId, targetId, state)
- updateTokenVisuals(token?)
- getVisibilityStates()
- getCoverBetween(observerId, targetId)
- setCoverBetween(observerId, targetId, state)
- getCoverStates()
- getAutoCoverState(attackerToken, targetToken)
- clearAllSceneData()

See `scripts/api.js` for the current surface.

---

## 🧩 Rule Elements

Visioner ships a `PF2eVisionerVisibility` rule element for item‑driven visibility. See `RULE_ELEMENTS.md` for schema, fields, and examples.

---

## 🔧 Troubleshooting

- No button on chat card?
  - For Seek: ensure a valid template was placed (if template mode is ON), or that range limits allow targets.
  - For Point Out: the GM only sees a button if allies will benefit.
- Socketlib missing? Cross‑client perception refresh will not broadcast; only local canvas refreshes.
- Already‑open chat message? The GM panel re‑renders on player handoff; if you still don't see updates, refocus the message or toggle the chat log.

---

## 💪 Stability & Compatibility

- Foundry VTT v13.341+
- PF2e System v6.0.0+
- ESModules, libWrapper integration, responsive CSS

---

## 📆 Recent Enhancements

- Rule Element support for item‑based visibility effects.
- Colorblind mode and tooltip improvements.
- Player tooltip restrictions and pattern indicators.
- Attack Consequences dialog.
- Seek Template flow with GM gate, player template handoff, and "no targets → no button".
- Point Out flow rework with robust target resolution and single‑ping rule.
- UI polish: scrollbars, scaling, initiative‑aware ephemeral durations.
- Auto‑Cover with roll‑time application and instant cleanup.
- Modifiers dialog cover override row with icon buttons.
- Quick‑override mini dialog (AppV2) triggered by a configurable hold key.
- Movement clears pre‑applied cover; re‑evaluation happens on roll.
- Cover Visualization System with interactive tactical positioning aid.
- Hidden Walls support with seek/discovery mechanics.
- Quick panel for rapid visibility/cover adjustments.
- 3D Sampling mode for more accurate cover calculations considering elevation and size.
- Enhanced cover visualization performance with viewport limiting.
- Fog of war awareness for cover visualization.

---

## 📜 License & Credits

- GPL-3.0 license. See `LICENSE`.
- PF2e system: community‑maintained; see their repository for credits.
- Special thanks to contributors and testers.<|MERGE_RESOLUTION|>--- conflicted
+++ resolved
@@ -2,15 +2,9 @@
 
 ![Latest Downloads](https://img.shields.io/github/downloads/roi007leaf/pf2e-visioner/latest/total?color=blue&label=latest%20downloads)
 
-<<<<<<< HEAD
-# PF2E Visioner – Advanced Visibility and Perception Toolkit
-
-PF2E Visioner is a comprehensive visibility and perception toolkit for Foundry VTT's Pathfinder 2nd Edition system. It provides granular control over what each creature can see, automates PF2E perception mechanics, and offers an intuitive user experience for both GMs and players.
-=======
 # PF2E Visioner – Advanced Visibility and Cover Toolkit
 
 PF2E Visioner is a comprehensive visibility and cover toolkit for Foundry VTT's Pathfinder 2nd Edition system. It provides granular control over what each creature can see, automates PF2E perception mechanics, and offers an intuitive user experience for both GMs and players.
->>>>>>> a0a1b9ab
 
 [![ko-fi](https://ko-fi.com/img/githubbutton_sm.svg)](https://ko-fi.com/roileaf)
 
