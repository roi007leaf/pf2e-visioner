--- conflicted
+++ resolved
@@ -1,10 +1,6 @@
 {
   "name": "pf2e-visioner",
-<<<<<<< HEAD
-  "version": "4.4.3",
-=======
   "version": "4.4.7",
->>>>>>> 50d9f2ec
   "description": "Advanced per-token visibility and cover management for Pathfinder 2E",
   "main": "scripts/main.js",
   "scripts": {
